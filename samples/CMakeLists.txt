--- conflicted
+++ resolved
@@ -4,11 +4,8 @@
 if(CMAKE_BUILD_TYPE STREQUAL "Debug")
     set(CMAKE_CXX_FLAGS "${CMAKE_CXX_FLAGS} -g -O0 ")
 endif()
-<<<<<<< HEAD
-=======
 
 add_definitions(${COMPILE_DEFINITIONS})
->>>>>>> b947fe9f
 
 #--------------Add security options --------------------
 set(CMAKE_CXX_FLAGS "${CMAKE_CXX_FLAGS} -D_FORTIFY_SOURCE=2 ")  #TODO: Check what it is
