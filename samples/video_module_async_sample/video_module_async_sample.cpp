// License: Apache 2.0. See LICENSE file in root directory.
// Copyright(c) 2016 Intel Corporation. All Rights Reserved.

// Video Module Asynchronized Sample
// This sample demonstrates an application usage of a computer vision module, which implements asynchronous samples processing.
// The video module implements the video module interface, which is a common way for the application or SDK to interact with
// the module. It also implements a module specific interface, in this example - the module calculates the maximal depth value
// in the image.

#include <memory>
#include <vector>
#include <iostream>
#include <functional>
#include <thread>
#include <librealsense/rs.hpp>
#include "rs/cv_modules/max_depth_value_module/max_depth_value_module.h"
#include "rs_sdk.h"
#include <map>
#include "unistd.h"

using namespace std;
using namespace rs::core;
using namespace rs::utils;
using namespace rs::cv_modules;

int main (int argc, char* argv[])
{
    // initialize the device from live device or playback file, based on command line parameters.
    std::unique_ptr<context_interface> ctx;

    if (argc > 1)
    {
        if (access(argv[1], F_OK) == -1)
        {
            cerr<<"error : playback file does not exists" << endl;
            return -1;
        }
        //use the playback file context
        ctx.reset(new rs::playback::context(argv[1]));
    }
    else
    {
        //use a real context
        ctx.reset(new context());
        if(ctx->get_device_count() == 0)
        {
            cerr<<"error : cant find devices" << endl;
            return -1;
        }
    }

    rs::device * device = ctx->get_device(0); //device memory managed by the context

    // initialize the module
    uint64_t milliseconds_added_to_simulate_larger_computation_time = 100;
    bool is_async_processing = true;
    std::unique_ptr<max_depth_value_module> module(new max_depth_value_module(milliseconds_added_to_simulate_larger_computation_time,
                                                                              is_async_processing));

    // get the first supported module configuration
    const auto device_name = device->get_name();
    video_module_interface::supported_module_config supported_config = {};
    for(auto i = 0;; i++)
    {
        if (module->query_supported_module_config(i, supported_config) < status_no_error)
        {
            cerr<<"error : failed to query supported module configuration for index : " << i <<endl;
            return -1;
        }

        auto is_current_device_valid = (std::strcmp(device_name, supported_config.device_name) == 0) || supported_config.device_name == nullptr;
        if (!is_current_device_valid)
        {
            //skip config due to miss-matching the current connected device
            continue;
        }

        assert(supported_config.async_processing == true && "the module config must support async processing");

        break;
    }

    //construct an actual model configuration to be set on the module
    video_module_interface::actual_module_config actual_config = {};
    std::memcpy(actual_config.device_info.name, supported_config.device_name, std::strlen(supported_config.device_name));
    rs::source active_sources = static_cast<rs::source>(0);

    //enable the camera streams from the selected module configuration
    vector<stream_type> actual_streams;
    vector<stream_type> possible_streams =  { stream_type::depth,
                                              stream_type::color,
                                              stream_type::infrared,
                                              stream_type::infrared2,
                                              stream_type::fisheye
                                            };
    for(auto &stream : possible_streams)
    {
        auto supported_stream_config = supported_config[stream];

        if (!supported_stream_config.is_enabled)
            continue;

        rs::stream librealsense_stream = convert_stream_type(stream);

        bool is_matching_stream_mode_found = false;
        auto stream_mode_count = device->get_stream_mode_count(librealsense_stream);
        for(int i = 0; i < stream_mode_count; i++)
        {
            int width, height, frame_rate;
            rs::format format;
            device->get_stream_mode(librealsense_stream, i, width, height, format, frame_rate);
            bool is_acceptable_stream_mode = (width == supported_stream_config.size.width &&
                                              height == supported_stream_config.size.height &&
                                              frame_rate == supported_stream_config.frame_rate);
            if(is_acceptable_stream_mode)
            {
                device->enable_stream(librealsense_stream, width, height, format, frame_rate);

                video_module_interface::actual_image_stream_config &actual_stream_config = actual_config[stream];
                actual_stream_config.size.width = width;
                actual_stream_config.size.height= height;
                actual_stream_config.frame_rate = frame_rate;
                actual_stream_config.intrinsics = convert_intrinsics(device->get_stream_intrinsics(librealsense_stream));
                actual_stream_config.extrinsics = convert_extrinsics(device->get_extrinsics(rs::stream::depth, librealsense_stream));
                if (device->supports(rs::capabilities::motion_events))
                {
                    try
                    {
                        actual_stream_config.extrinsics_motion = convert_extrinsics(device->get_motion_extrinsics_from(librealsense_stream));
                    }
                    catch(const std::exception& ex)
                    {
                        LOG_WARN("cant get motion intrinsics from stream "<<static_cast<int>(stream) <<", " <<ex.what());
                    }

                }
                actual_stream_config.is_enabled = true;

                active_sources = rs::source::video;
                is_matching_stream_mode_found = true;
                break;
            }
        }

        if(is_matching_stream_mode_found)
        {
            actual_streams.push_back(stream);
        }
        else
        {
            cerr<<"error : didnt find matching stream configuration" << endl;
            return -1;
        }
    }

    //define callbacks to the actual streams and set them, the callback lifetime assumes the module is available.
    std::map<stream_type, std::function<void(rs::frame)>> stream_callback_per_stream;
    for(auto stream : actual_streams)
    {
        stream_callback_per_stream[stream] = [stream, &module](rs::frame frame)
        {
            correlated_sample_set sample_set = {};
<<<<<<< HEAD
            //the image is created with ref count 1 and is not released in this scope, no need to add_ref.
            sample_set[stream] = image_interface::create_instance_from_librealsense_frame(frame, image_interface::flag::any);

=======
            //the image is created with ref count 1 and must release it out of this scope.
            auto image = get_unique_ptr_with_releaser(image_interface::create_instance_from_librealsense_frame(frame, image_interface::flag::any, nullptr));
            sample_set[stream] = image.get();
>>>>>>> c50552cc
            //send asynced sample set to the module
            if(module->process_sample_set(sample_set) < status_no_error)
            {
                cerr<<"error : failed to process sample" << endl;
            }
        };

        device->set_frame_callback(convert_stream_type(stream), stream_callback_per_stream[stream]);
    }

    //define callback to the motion events and set it, the callback lifetime assumes the module is available.
    std::function<void(rs::motion_data)> motion_callback;
    std::function<void(rs::timestamp_data)> timestamp_callback;
    if (device->supports(rs::capabilities::motion_events))
    {
        vector<motion_type> actual_motions;
        auto motion_intrinsics = convert_motion_intrinsics(device->get_motion_intrinsics());
        for(auto motion_index = 0; motion_index < static_cast<uint32_t>(motion_type::max); ++motion_index)
        {
            motion_type motion = static_cast<motion_type>(motion_index);
            auto supported_motion_config = supported_config[motion];

            if (!supported_motion_config.is_enabled)
                continue;

            video_module_interface::actual_motion_sensor_config &actual_motion_config = actual_config[motion];
            actual_motion_config.flags = sample_flags::none;
            actual_motion_config.sample_rate = 0; // not implemented by librealsense
            switch (motion) {
            case motion_type::accel:
                actual_motion_config.intrinsics = motion_intrinsics.acc;
                break;
            case motion_type::gyro:
                actual_motion_config.intrinsics = motion_intrinsics.gyro;
                break;
            default:
                throw std::runtime_error("unknown motion type, can't translate intrinsics");
            }
            actual_motion_config.extrinsics = convert_extrinsics(device->get_motion_extrinsics_from(rs::stream::depth));
            actual_motion_config.is_enabled = true;
            actual_motions.push_back(motion);
        }

        if(actual_motions.size()< 0)
        {
            //enable motion from the selected module configuration
            motion_callback = [actual_motions, &module](rs::motion_data entry)
            {
                correlated_sample_set sample_set = {};
                auto actual_motion = convert_motion_type(static_cast<rs::event>(entry.timestamp_data.source_id));
                sample_set[actual_motion].timestamp = entry.timestamp_data.timestamp;
                sample_set[actual_motion].type = actual_motion;
                sample_set[actual_motion].frame_number = entry.timestamp_data.frame_number;
                sample_set[actual_motion].data[0] = entry.axes[0];
                sample_set[actual_motion].data[1] = entry.axes[1];
                sample_set[actual_motion].data[2] = entry.axes[2];

                //send asynced sample set to the module
                if(module->process_sample_set(sample_set) < status_no_error)
                {
                    cerr<<"error : failed to process sample" << endl;
                }
            };

            timestamp_callback = [](rs::timestamp_data entry) { /* no operation */ };

            device->enable_motion_tracking(motion_callback, timestamp_callback);

            if(active_sources == rs::source::video)
            {
                active_sources = rs::source::all_sources;
            }
            else // none sources
            {
                active_sources = rs::source::motion_data;
            }
        }
    }

    //setting the projection object
    rs::utils::unique_ptr<rs::core::projection_interface> projection;
    if(device->is_stream_enabled(rs::stream::color) && device->is_stream_enabled(rs::stream::depth))
    {
        intrinsics color_intrin = convert_intrinsics(device->get_stream_intrinsics(rs::stream::color));
        intrinsics depth_intrin = convert_intrinsics(device->get_stream_intrinsics(rs::stream::depth));
        extrinsics extrin = convert_extrinsics(device->get_extrinsics(rs::stream::depth, rs::stream::color));
        projection.reset(rs::core::projection_interface::create_instance(&color_intrin, &depth_intrin, &extrin));
        actual_config.projection = projection.get();
    }

    // setting the enabled module configuration
    if(module->set_module_config(actual_config) < status_no_error)
    {
        cerr<<"error : failed to set the enabled module configuration" << endl;
        return -1;
    }

    device->start(active_sources);

    auto start = std::chrono::system_clock::now();
    while(std::chrono::system_clock::now() - start < std::chrono::seconds(3))
    {
        auto output_data = module->get_max_depth_value_data();
        cout<<"got module max depth value : "<< output_data.max_depth_value << ", for frame number : " << output_data.frame_number << endl;
    }

    if(module->flush_resources() < status_no_error)
    {
        cerr<<"error : failed to flush the module resources" << endl;
        return -1;
    }

    device->stop(active_sources);
    return 0;
}<|MERGE_RESOLUTION|>--- conflicted
+++ resolved
@@ -160,15 +160,9 @@
         stream_callback_per_stream[stream] = [stream, &module](rs::frame frame)
         {
             correlated_sample_set sample_set = {};
-<<<<<<< HEAD
-            //the image is created with ref count 1 and is not released in this scope, no need to add_ref.
-            sample_set[stream] = image_interface::create_instance_from_librealsense_frame(frame, image_interface::flag::any);
-
-=======
             //the image is created with ref count 1 and must release it out of this scope.
-            auto image = get_unique_ptr_with_releaser(image_interface::create_instance_from_librealsense_frame(frame, image_interface::flag::any, nullptr));
+            auto image = get_unique_ptr_with_releaser(image_interface::create_instance_from_librealsense_frame(frame, image_interface::flag::any));
             sample_set[stream] = image.get();
->>>>>>> c50552cc
             //send asynced sample set to the module
             if(module->process_sample_set(sample_set) < status_no_error)
             {
