cmake_minimum_required(VERSION 2.8.9)
project(realsense_sdk)

include(cmake_includes/check_os.cmake)

## Set preprocessors defines accroding to OS, to be used within header files

if( ${IS_CURRENT_SYSTEM_LINUX_OS})
    add_definitions(-DLINUX)
    MESSAGE("Added preprocessor definition: LINUX")
endif()


set(SDK_DIR sdk)
add_subdirectory(${SDK_DIR})

#samples built using this cmake will link to local sdk compilation
include_directories(${SDK_DIR}/include ${SDK_DIR}/src/include)

if(CMAKE_BUILD_TYPE STREQUAL "Debug")
    link_directories(${SDK_DIR}/lib/debug)
else()
    link_directories(${SDK_DIR}/lib/release)
endif()

if(${IS_CURRENT_SYSTEM_LINUX_OS})
    add_subdirectory(samples)
<<<<<<< HEAD
endif()

option(BUILD_TESTS "set BUILD_TESTS to ON if build tests should be run, set to OFF to skip tests" OFF)
if(BUILD_TESTS)
    add_subdirectory(tests)
endif(BUILD_TESTS)

option(BUILD_PYTHON_INTERFACE "set BUILD_PYTHON_INTERFACE to NO if build python build module should be run, set to OFF to skip it" OFF)
if(BUILD_PYTHON_INTERFACE)
 add_subdirectory(python)
endif(BUILD_PYTHON_INTERFACE)

if(${IS_CURRENT_SYSTEM_LINUX_OS})
=======
>>>>>>> c5ca7659
    option(BUILD_PKG_CONFIG "set BUILD_PKG_CONFIG to ON if pkg-config tool should be built, set to OFF to skip it" OFF)
    if(BUILD_PKG_CONFIG)
        include(cmake_includes/pkg_config)
    endif(BUILD_PKG_CONFIG)
<<<<<<< HEAD
endif()
=======
endif(${IS_CURRENT_SYSTEM_LINUX_OS})

if(${IS_CURRENT_SYSTEM_WINDOWS_OS})
	option(WINDOWS_PKG "set WINDOWS_PKG to ON if build tests should be run, set to OFF to skip tests" OFF)
	if(WINDOWS_PKG)
		include(cmake_includes/pkg_windows.cmake)
	endif(WINDOWS_PKG)
endif(${IS_CURRENT_SYSTEM_WINDOWS_OS})

option(BUILD_TESTS "set BUILD_TESTS to ON if build tests should be run, set to OFF to skip tests" OFF)
if(BUILD_TESTS)
    add_subdirectory(tests)
endif(BUILD_TESTS)
>>>>>>> c5ca7659
<|MERGE_RESOLUTION|>--- conflicted
+++ resolved
@@ -25,29 +25,10 @@
 
 if(${IS_CURRENT_SYSTEM_LINUX_OS})
     add_subdirectory(samples)
-<<<<<<< HEAD
-endif()
-
-option(BUILD_TESTS "set BUILD_TESTS to ON if build tests should be run, set to OFF to skip tests" OFF)
-if(BUILD_TESTS)
-    add_subdirectory(tests)
-endif(BUILD_TESTS)
-
-option(BUILD_PYTHON_INTERFACE "set BUILD_PYTHON_INTERFACE to NO if build python build module should be run, set to OFF to skip it" OFF)
-if(BUILD_PYTHON_INTERFACE)
- add_subdirectory(python)
-endif(BUILD_PYTHON_INTERFACE)
-
-if(${IS_CURRENT_SYSTEM_LINUX_OS})
-=======
->>>>>>> c5ca7659
     option(BUILD_PKG_CONFIG "set BUILD_PKG_CONFIG to ON if pkg-config tool should be built, set to OFF to skip it" OFF)
     if(BUILD_PKG_CONFIG)
         include(cmake_includes/pkg_config)
     endif(BUILD_PKG_CONFIG)
-<<<<<<< HEAD
-endif()
-=======
 endif(${IS_CURRENT_SYSTEM_LINUX_OS})
 
 if(${IS_CURRENT_SYSTEM_WINDOWS_OS})
@@ -61,4 +42,8 @@
 if(BUILD_TESTS)
     add_subdirectory(tests)
 endif(BUILD_TESTS)
->>>>>>> c5ca7659
+
+option(BUILD_PYTHON_INTERFACE "set BUILD_PYTHON_INTERFACE to NO if build python build module should be run, set to OFF to skip it" OFF)
+if(BUILD_PYTHON_INTERFACE)
+    add_subdirectory(python)
+endif(BUILD_PYTHON_INTERFACE)