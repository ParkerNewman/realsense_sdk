--- conflicted
+++ resolved
@@ -40,13 +40,8 @@
             std::unique_ptr<device_config_guard> m_device_config_guard;
             rs::utils::unique_ptr<projection_interface> m_projection;
 
-<<<<<<< HEAD
             bool is_there_a_satisfying_device_mode(const video_module_interface::supported_module_config& given_config, video_module_interface::actual_module_config &actual_config) const;
-            rs::source get_source_type_from_config(const video_module_interface::actual_module_config &config) const;
-=======
-            bool is_there_a_satisfying_device_mode(const video_module_interface::supported_module_config& given_config) const;
             bool does_config_contains_valid_source_type(const video_module_interface::actual_module_config &config, source &source_type) const;
->>>>>>> 8b9ecefb
         };
     }
 }
