{ 
	"PackageName": "librealsense-sdk-logger",
	"Maintainer": "Intel Realsense",
	"MaintainerEmail": "realsense@intel.com",
	"UseCmake": true,
	"BuildDepends": [{"PackageName": "debhelper", "PackageVersion": "(>=9)"} ,
		{"PackageName": "cmake", "PackageVersion": ""},
		{"PackageName": "libopencv-dev", "PackageVersion": "(>= 3.1.0)"}, 
<<<<<<< HEAD
		{"PackageName": "librealsense-dev", "PackageVersion": "(>=1.11.0)"},
=======
		{"PackageName": "librealsense-dev", "PackageVersion": "(>=1.11.2)"},
>>>>>>> release_0.6.x
		{"PackageName": "librealsense-dev", "PackageVersion": "(<<2)"},
		{"PackageName": "libglfw3-dev", "PackageVersion": ""}, 
		{"PackageName": "liblz4-dev", "PackageVersion": ""},
		{"PackageName": "liblog4cxx-dev", "PackageVersion": ""}],
	"RuntimePackage": { 
		"Depends": [],
<<<<<<< HEAD
		"Installs": [{"Source": "usr/lib/librealsense_logger.so.*", "Destination": "usr/lib/"},
			{"Source": "sdk/src/utilities/logger/rslog.properties", "Destination": "usr/share/librealsense"}],
=======
		"Installs": [{"Source": "usr/lib/librealsense_logger.so.*", "Destination": "usr/lib/"}],
>>>>>>> release_0.6.x
		"Description": "Intel(R) RealSense(TM) SDK Logger library"
	},
	"DevelopmentPackage": {
		"Depends": [],
		"Installs": [{"Source": "usr/lib/librealsense_logger.so", "Destination": "usr/lib/"}],
		"Description": "Intel(R) RealSense(TM) SDK Logger development files"
	}
}
<|MERGE_RESOLUTION|>--- conflicted
+++ resolved
@@ -6,23 +6,16 @@
 	"BuildDepends": [{"PackageName": "debhelper", "PackageVersion": "(>=9)"} ,
 		{"PackageName": "cmake", "PackageVersion": ""},
 		{"PackageName": "libopencv-dev", "PackageVersion": "(>= 3.1.0)"}, 
-<<<<<<< HEAD
 		{"PackageName": "librealsense-dev", "PackageVersion": "(>=1.11.0)"},
-=======
 		{"PackageName": "librealsense-dev", "PackageVersion": "(>=1.11.2)"},
->>>>>>> release_0.6.x
 		{"PackageName": "librealsense-dev", "PackageVersion": "(<<2)"},
 		{"PackageName": "libglfw3-dev", "PackageVersion": ""}, 
 		{"PackageName": "liblz4-dev", "PackageVersion": ""},
 		{"PackageName": "liblog4cxx-dev", "PackageVersion": ""}],
 	"RuntimePackage": { 
 		"Depends": [],
-<<<<<<< HEAD
 		"Installs": [{"Source": "usr/lib/librealsense_logger.so.*", "Destination": "usr/lib/"},
 			{"Source": "sdk/src/utilities/logger/rslog.properties", "Destination": "usr/share/librealsense"}],
-=======
-		"Installs": [{"Source": "usr/lib/librealsense_logger.so.*", "Destination": "usr/lib/"}],
->>>>>>> release_0.6.x
 		"Description": "Intel(R) RealSense(TM) SDK Logger library"
 	},
 	"DevelopmentPackage": {
