// License: Apache 2.0. See LICENSE file in root directory.
// Copyright(c) 2016 Intel Corporation. All Rights Reserved.

#include "viewer.h"
#include "rs_sdk_version.h"

namespace
{
    static std::map<rs::core::stream_type, std::string> create_streams_names_map()
    {
        std::map<rs::core::stream_type, std::string> rv;
        rv[rs::core::stream_type::depth] = "depth";
        rv[rs::core::stream_type::color] = "color";
        rv[rs::core::stream_type::infrared] = "infrared";
        rv[rs::core::stream_type::infrared2] = "infrared2";
        rv[rs::core::stream_type::fisheye] = "fisheye";
        return rv;
    }

}

namespace rs
{
    namespace utils
    {
        viewer::viewer(size_t stream_count, uint32_t window_width, uint32_t window_height, std::function<void()> on_close_callback, std::string window_title) :
            m_window(nullptr),
            m_stream_count(stream_count),
            m_user_on_close_callback(on_close_callback),
            m_is_running(true)
        {

            setup_window(window_width, window_height, window_title);
            m_ui_thread = std::thread(&viewer::ui_refresh, this);
        }

        viewer::~viewer()
        {
            m_is_running = false;

            m_user_on_close_callback = nullptr;

            if (std::this_thread::get_id() == m_ui_thread.get_id())
            {
                m_ui_thread.detach();
            }
            else
            {
                m_render_thread_cv.notify_one();

                if (m_ui_thread.joinable() == true)
                    m_ui_thread.join();

            }

            glfwDestroyWindow(m_window);
            glfwTerminate();
        }

        void viewer::ui_refresh()
        {
            std::vector<std::shared_ptr<rs::core::image_interface>> images;
            images.reserve(5); // MAX_STREAM_TYPES_COUNT

            auto pred = [this]() -> bool
            {
                    return ((m_is_running == false) || (m_render_buffer.size() > 0));
            };
                    ;
            while(m_is_running)
            {
                std::unique_lock<std::mutex> locker(m_render_mutex);
                bool render =  m_render_thread_cv.wait_for(locker, std::chrono::milliseconds(10), pred);

                if (render == true)
                {
                    if (m_is_running == false)
                        return;

                    for (auto& image_pair : m_render_buffer)
                    {
                        images.emplace_back(image_pair.second);
                    }

                    m_render_buffer.clear();
                }

                locker.unlock();

                if (render)
                {
                    // TODO: make images clear scope guard

                    for (auto& image : images)
                    {
                        render_image(image);
                    }

                    images.clear();
                }

                glfwPollEvents();
                if (glfwWindowShouldClose(m_window) > 0)
                {
                    m_is_running = false;
                }
            }


            std::unique_lock<std::mutex> locker(m_render_mutex);
            m_render_buffer.clear();
            locker.unlock();

            if(m_user_on_close_callback != nullptr)
            {
                m_user_on_close_callback();
            }
        }

        void viewer::update_buffer(std::shared_ptr<rs::core::image_interface>& image)
        {
            std::unique_lock<std::mutex> locker(m_render_mutex);

            if (m_is_running)
            {
                rs::core::stream_type stream_type = image->query_stream_type();

                bool notify = false;
                if (m_render_buffer.find(stream_type) == m_render_buffer.end())
                    notify = true;

                m_render_buffer[image->query_stream_type()] =image;

                locker.unlock();

                if (notify)
                    m_render_thread_cv.notify_one();
            }

        }

        void viewer::show_frame(rs::frame frame)
        {
            auto image = rs::utils::get_shared_ptr_with_releaser(core::image_interface::create_instance_from_librealsense_frame(frame, rs::core::image_interface::flag::any));
            update_buffer(image);
        }

        void viewer::show_image(const rs::core::image_interface * image)
        {
            if(!image) return;
            auto smart_img = rs::utils::get_shared_ptr_with_releaser(const_cast<rs::core::image_interface*>(image));
            update_buffer(smart_img);
        }

        void viewer::show_image(std::shared_ptr<rs::core::image_interface> image)
        {
            if(!image) return;
            update_buffer(image);
        }

        void viewer::render_image(std::shared_ptr<rs::core::image_interface> image)
        {
            auto stream = image->query_stream_type();

            if(!add_window(stream)) return;

            int gl_format, gl_channel_type;
            const core::image_interface * converted_image = nullptr;
            const core::image_interface * image_to_show = image.get();
<<<<<<< HEAD
            auto format = image->query_info().format;
            switch(format)
=======

            switch(image->query_info().format)
>>>>>>> 738a09e5
            {
                case rs::core::pixel_format::rgb8:
                    gl_format = GL_RGB;
                    gl_channel_type = GL_UNSIGNED_BYTE;
                    break;
                case rs::core::pixel_format::bgr8:
                    gl_format = GL_BGR_EXT;
                    gl_channel_type = GL_UNSIGNED_BYTE;
                    break;
                case rs::core::pixel_format::yuyv:
                    if(image->convert_to(core::pixel_format::rgba8, &converted_image) != core::status_no_error) return;
                    gl_format = GL_RGBA;
                    gl_channel_type = GL_UNSIGNED_BYTE;
                    break;
                case rs::core::pixel_format::rgba8:
                    gl_format = GL_RGBA;
                    gl_channel_type = GL_UNSIGNED_BYTE;
                    break;
                case rs::core::pixel_format::bgra8:
                    gl_format = GL_BGRA_EXT;
                    gl_channel_type = GL_UNSIGNED_BYTE;
                    break;
                case rs::core::pixel_format::raw8:
                case rs::core::pixel_format::y8:
                    gl_format = GL_LUMINANCE;
                    gl_channel_type = GL_UNSIGNED_BYTE;
                    break;
                case rs::core::pixel_format::y16:
                    gl_format = GL_LUMINANCE;
                    gl_channel_type = GL_SHORT;
                    break;
                case rs::core::pixel_format::z16:
                    if(image->convert_to(core::pixel_format::rgba8, &converted_image) != core::status_no_error) return;
                    gl_format = GL_RGBA;
                    gl_channel_type = GL_UNSIGNED_BYTE;
                    break;
                default:
                    throw "format is not supported";
            }

            auto converted_image_releaser = rs::utils::get_unique_ptr_with_releaser(converted_image);

            if(converted_image != nullptr)
            {
                image_to_show = converted_image;
            }

            draw(image_to_show, gl_format, gl_channel_type);
        }

        bool viewer::add_window(rs::core::stream_type stream)
        {
            std::lock_guard<std::mutex> guard(m_render_mutex);

            if(m_windows_positions.find(stream) == m_windows_positions.end())
            {
                m_windows_positions[stream] = 0;
                if(m_windows_positions.size() < m_stream_count) return false;
                int pos = 0;
                //map is sorted by key values therefor the streams position is difind by the stream's enum value
                for(auto & stream : m_windows_positions)
                {
                    stream.second = pos++;
                }
            }
            return true;
        }

        void viewer::draw(const rs::core::image_interface * image, int gl_format, int gl_channel_type)
        {
            auto rect = calc_window_size(image);

            auto x_entry = rect.first.first;
            auto y_entry = rect.first.second;
            auto width = rect.second.first;
            auto height = rect.second.second;

            std::lock_guard<std::mutex> guard(m_render_mutex);

            glfwMakeContextCurrent(m_window);
            glViewport (x_entry, y_entry, width, height);

            glLoadIdentity ();
            glMatrixMode(GL_PROJECTION);
            glPushMatrix();
            glOrtho(0, width, height, 0, -1, +1);

            glTexImage2D(GL_TEXTURE_2D, 0, GL_RGB, image->query_info().width, image->query_info().height, 0, gl_format, gl_channel_type, image->query_data());
            glTexParameteri(GL_TEXTURE_2D, GL_TEXTURE_MAG_FILTER, GL_NEAREST);
            glTexParameteri(GL_TEXTURE_2D, GL_TEXTURE_MIN_FILTER, GL_NEAREST);
            glBindTexture(GL_TEXTURE_2D, 0);
            glEnable(GL_TEXTURE_2D);
            glBegin(GL_QUADS);
            glTexCoord2f(0, 0); glVertex2f(0, 0);
            glTexCoord2f(0, 1); glVertex2f(0, (float)height);
            glTexCoord2f(1, 1); glVertex2f((float)width, (float)height);
            glTexCoord2f(1, 0); glVertex2f((float)width, 0);
            glEnd();
            glDisable(GL_TEXTURE_2D);
            glPopMatrix();
            glfwSwapBuffers(m_window);
        }

        std::pair<viewer::int_pair, viewer::int_pair> viewer::calc_window_size(const rs::core::image_interface * image)
        {
            auto info = image->query_info();
            size_t position = m_windows_positions.at(image->query_stream_type());

            int window_width, window_height;
            glfwGetWindowSize(m_window, &window_width, &window_height);

            int_pair window_grid = calc_grid(window_width, window_height, m_stream_count);

            double grid_cell_width = window_width / (double)window_grid.first;
            double grid_cell_height = window_height / (double)window_grid.second;

            double scale_width = grid_cell_width / (double)info.width;
            double scale_height = grid_cell_height / (double)info.height;

            double width = scale_width < scale_height ? grid_cell_width : info.width * scale_height;
            double height = scale_height < scale_width ? grid_cell_height : info.height * scale_width;

            int cell_x_postion = (int)((double)(position % window_grid.first)  * grid_cell_width);
            int cell_y_position = (int)((double)(window_grid.second - 1 - (position / window_grid.first)) * grid_cell_height);

            int in_cell_x_offset = (int)((grid_cell_width - width) / 2.0);
            int in_cell_y_offset = (int)((grid_cell_height - height) / 2.0);

            int x_entry = cell_x_postion + in_cell_x_offset;
            int y_entry = cell_y_position + in_cell_y_offset;

            return std::pair<int_pair,int_pair>(int_pair(x_entry, y_entry),int_pair(width, height));
        }

        viewer::int_pair viewer::calc_grid(size_t width, size_t height, size_t streams)
        {
            float ratio = (float)width / (float)height;
            auto x = sqrt(ratio * (float)streams);
            auto y = (float)streams / x;
            x = round(x);
            y = round(y);
            if(x*y > streams)
                y > x ? y-- : x--;
            if(x*y < streams)
                y > x ? x++ : y++;
            return x == 0 || y == 0 ? int_pair(1,1) : int_pair(x,y);
        }

        void viewer::setup_window(uint32_t width, uint32_t height, std::string window_title)
        {
            if(m_stream_count == 0)
                return;
            if(m_window)
            {
                glfwDestroyWindow(m_window);
                glfwTerminate();
            }
            glfwInit();
            m_window = glfwCreateWindow(width, height, window_title.c_str(), nullptr, nullptr);
            glfwMakeContextCurrent(m_window);
        }
    }
}<|MERGE_RESOLUTION|>--- conflicted
+++ resolved
@@ -167,13 +167,9 @@
             int gl_format, gl_channel_type;
             const core::image_interface * converted_image = nullptr;
             const core::image_interface * image_to_show = image.get();
-<<<<<<< HEAD
-            auto format = image->query_info().format;
-            switch(format)
-=======
 
             switch(image->query_info().format)
->>>>>>> 738a09e5
+
             {
                 case rs::core::pixel_format::rgb8:
                     gl_format = GL_RGB;
