// License: Apache 2.0. See LICENSE file in root directory.
// Copyright(c) 2016 Intel Corporation. All Rights Reserved.

#pragma once
#include <string>
#include <fstream>
#include <stdint.h>
#include "status.h"

namespace rs
{
    namespace core
    {
        enum open_file_option
        {
            read = 1,
            write = 2
        };

        enum class move_method
        {
            begin = 0,
            current = 1,
            end = 2,
        };

        class file
        {
        public:
            virtual status open(const std::string& filename, open_file_option mode)
            {
                switch(mode)
                {
                    case open_file_option::read: m_file.open(filename, std::ios::in | std::ios::binary); break;
                    case open_file_option::write: m_file.open(filename, std::ios::out | std::ios::binary); break;
                    default:  // just to avoid warning
                        break;

                }
                return m_file.is_open() ? status_no_error : status_file_open_failed;
            }

            virtual status close()
            {
                if(m_file.is_open())
                    m_file.close();
                return m_file.is_open() ? status_file_close_failed : status_no_error;
            }

            virtual status read_bytes(void* data, unsigned int number_of_bytes_to_read, unsigned int& number_of_bytes_read)
            {
<<<<<<< HEAD
                m_file.read((char*)data, number_of_bytes_to_read);
                number_of_bytes_read = m_file.gcount();
                return m_file ? status_no_error : status_file_read_failed;
=======
                m_file.read((char*)data, numberOfBytesToRead);
                numberOfBytesRead = static_cast<unsigned int>(m_file.gcount());
                return numberOfBytesToRead == numberOfBytesRead ? status_no_error : status_file_read_failed;
>>>>>>> 803880e0
            }

            virtual status write_bytes(const void* data, unsigned int number_of_bytes_to_write, unsigned int& number_of_bytes_written)
            {
<<<<<<< HEAD
                m_file.write((char*)data, number_of_bytes_to_write);
                if(m_file) number_of_bytes_written = number_of_bytes_to_write;
                return m_file ? status_no_error : status_file_write_failed;
=======
                unsigned int before = static_cast<unsigned int>(m_file.tellp());
                m_file.write((char*)data, numberOfBytesToWrite);
                unsigned int curr = static_cast<unsigned int>(m_file.tellp());
                numberOfBytesWritten = curr - before;
                return numberOfBytesToWrite == numberOfBytesWritten ? status_no_error : status_file_write_failed;
>>>>>>> 803880e0
            }

            virtual status set_position(int64_t distance_to_move, core::move_method method, int64_t* new_file_pointer = NULL)
            {
<<<<<<< HEAD
                switch(method)
=======
                int before = static_cast<int>(m_file.tellp());
                switch(moveMethod)
>>>>>>> 803880e0
                {
                    case move_method::begin: m_file.seekp(distance_to_move, std::ios::beg); break;
                    case move_method::current: m_file.seekp(distance_to_move, std::ios::cur); break;
                    case move_method::end: m_file.seekp(distance_to_move, std::ios::end); break;
                }
<<<<<<< HEAD
                if(new_file_pointer != NULL) *new_file_pointer = m_file.tellp();
                return m_file ? status_no_error : status_file_read_failed;
=======
                int curr = static_cast<int>(m_file.tellp());
                if(newFilePointer != NULL) *newFilePointer = curr;
                return abs(static_cast<int>(distanceToMove)) == abs(curr - before) ? status_no_error : status_file_read_failed;
>>>>>>> 803880e0
            }

            virtual status get_position(uint64_t* new_file_pointer)
            {
                if(new_file_pointer != NULL) *new_file_pointer = m_file.tellp();
                return m_file && new_file_pointer != NULL ? status_no_error : status_file_read_failed;
            }

            virtual void reset()
            {
                m_file.clear();
                m_file.seekp(0, std::ios::beg);
            }

            ~file()
            {
                m_file.close();
            }

        private:
            std::fstream m_file;
        };
    }
}<|MERGE_RESOLUTION|>--- conflicted
+++ resolved
@@ -49,53 +49,28 @@
 
             virtual status read_bytes(void* data, unsigned int number_of_bytes_to_read, unsigned int& number_of_bytes_read)
             {
-<<<<<<< HEAD
                 m_file.read((char*)data, number_of_bytes_to_read);
-                number_of_bytes_read = m_file.gcount();
+                number_of_bytes_read = static_cast<unsigned int>(m_file.gcount());
                 return m_file ? status_no_error : status_file_read_failed;
-=======
-                m_file.read((char*)data, numberOfBytesToRead);
-                numberOfBytesRead = static_cast<unsigned int>(m_file.gcount());
-                return numberOfBytesToRead == numberOfBytesRead ? status_no_error : status_file_read_failed;
->>>>>>> 803880e0
             }
 
             virtual status write_bytes(const void* data, unsigned int number_of_bytes_to_write, unsigned int& number_of_bytes_written)
             {
-<<<<<<< HEAD
                 m_file.write((char*)data, number_of_bytes_to_write);
                 if(m_file) number_of_bytes_written = number_of_bytes_to_write;
                 return m_file ? status_no_error : status_file_write_failed;
-=======
-                unsigned int before = static_cast<unsigned int>(m_file.tellp());
-                m_file.write((char*)data, numberOfBytesToWrite);
-                unsigned int curr = static_cast<unsigned int>(m_file.tellp());
-                numberOfBytesWritten = curr - before;
-                return numberOfBytesToWrite == numberOfBytesWritten ? status_no_error : status_file_write_failed;
->>>>>>> 803880e0
             }
 
             virtual status set_position(int64_t distance_to_move, core::move_method method, int64_t* new_file_pointer = NULL)
             {
-<<<<<<< HEAD
                 switch(method)
-=======
-                int before = static_cast<int>(m_file.tellp());
-                switch(moveMethod)
->>>>>>> 803880e0
                 {
                     case move_method::begin: m_file.seekp(distance_to_move, std::ios::beg); break;
                     case move_method::current: m_file.seekp(distance_to_move, std::ios::cur); break;
                     case move_method::end: m_file.seekp(distance_to_move, std::ios::end); break;
                 }
-<<<<<<< HEAD
-                if(new_file_pointer != NULL) *new_file_pointer = m_file.tellp();
+                if(new_file_pointer != NULL) *new_file_pointer = static_cast<int>(m_file.tellp());
                 return m_file ? status_no_error : status_file_read_failed;
-=======
-                int curr = static_cast<int>(m_file.tellp());
-                if(newFilePointer != NULL) *newFilePointer = curr;
-                return abs(static_cast<int>(distanceToMove)) == abs(curr - before) ? status_no_error : status_file_read_failed;
->>>>>>> 803880e0
             }
 
             virtual status get_position(uint64_t* new_file_pointer)
