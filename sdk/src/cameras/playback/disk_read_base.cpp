// License: Apache 2.0. See LICENSE file in root directory.
// Copyright(c) 2016 Intel Corporation. All Rights Reserved.

#include "disk_read_base.h"
#include <limits>
#include <vector>
#include "rs/core/metadata_interface.h"
#include "include/file.h"
#include "rs/utils/log_utils.h"
#include "rs_sdk_version.h"

using namespace rs::core;
using namespace rs::playback;

disk_read_base::disk_read_base(const char * file_path) : m_file_path(file_path), m_file_header(), m_pause(true),
    m_realtime(true), m_streams_infos(), m_base_ts(0), m_is_index_complete(false),
    m_samples_desc_index(0), m_is_motion_tracking_enabled(false)
{

}

disk_read_base::~disk_read_base(void)
{
    LOG_FUNC_SCOPE();
}

rs::playback::file_info disk_read_base::query_file_info()
{
    std::stringstream sdk_version;
    std::stringstream librealsense_version;
    sdk_version << m_sw_info.sdk.major << "." << m_sw_info.sdk.minor << "." << m_sw_info.sdk.revision;
    librealsense_version << m_sw_info.librealsense.major << "." << m_sw_info.librealsense.minor << "." <<
                            m_sw_info.librealsense.revision;

    playback::file_info file_info = {};
    file_info.capture_mode = m_file_header.capture_mode;
    file_info.version = m_file_header.version;
    memcpy(&file_info.sdk_version, sdk_version.str().c_str(), sdk_version.str().size());
    memcpy(&file_info.librealsense_version, librealsense_version.str().c_str(), librealsense_version.str().size());
    switch(m_file_header.id)
    {
        case UID('R', 'S', 'C', 'F'): file_info.type = playback::file_format::rs_rssdk_format; break;
        case UID('R', 'S', 'L', '1'):
        case UID('R', 'S', 'L', '2'): file_info.type = playback::file_format::rs_rssdk_format; break;
    }
    return file_info;
}

capture_mode disk_read_base::get_capture_mode()
{
    std::map<rs_stream,std::shared_ptr<core::file_types::sample>> samples;
    while(samples.size() < m_streams_infos.size() && !m_is_index_complete)
    {
        auto pos = m_samples_desc.end();
        index_next_samples(NUMBER_OF_SAMPLES_TO_INDEX);
        for(auto it = m_samples_desc.begin(); it != m_samples_desc.end(); ++it)
        {
            if((*it)->info.type != file_types::sample_type::st_image)
                continue;
            auto frame = std::dynamic_pointer_cast<file_types::frame_sample>(*it);
            samples[frame->finfo.stream] = *it;
            if(samples.size() >= m_streams_infos.size())
                break;
        }
    }
    uint64_t capture_time = 0;
    for(auto it = samples.begin(); it != samples.end(); ++it)
    {
        file_types::sample_info info = it->second->info;

        if(capture_time == 0)
            capture_time = info.capture_time;
        if(capture_time != info.capture_time)
            return capture_mode::asynced;
    }
    return capture_mode::synced;
}

status disk_read_base::init()
{
    if (m_file_path.empty()) return status_file_open_failed;

    m_file_data_read = std::unique_ptr<file>(new file());
    status init_status = m_file_data_read->open(m_file_path.c_str(), (open_file_option)(open_file_option::read));
    if (init_status < status_no_error)
    {
        return init_status;
    }

    init_status = read_headers();    

    m_file_indexing = std::unique_ptr<file>(new file());
    init_status = m_file_indexing->open(m_file_path.c_str(), (open_file_option)(open_file_option::read));
    if (init_status < status_no_error) return init_status;

    /* Be prepared to index the frames */
    m_file_indexing->set_position(m_file_header.first_frame_offset, move_method::begin);
    LOG_INFO("init " << (init_status == status_no_error ? "succeeded" : "failed") << "(status - " << init_status << ")");

    if(m_file_header.capture_mode == capture_mode::unknown)
        m_file_header.capture_mode = get_capture_mode();

    return init_status;
}

void disk_read_base::resume()
{
    LOG_FUNC_SCOPE();

    m_pause = false;
    //reset time base on resume
    update_time_base();

    //resume while streaming is not allowed
    if(m_thread.joinable())
        throw std::runtime_error("resume while streaming is not allowed");

    m_thread = std::thread(&disk_read_base::read_thread, this);
}

void disk_read_base::pause()
{
    LOG_FUNC_SCOPE();

    m_pause = true;

    if (m_thread.joinable())
        m_thread.join();
}

void disk_read_base::read_thread()
{
    LOG_FUNC_SCOPE();
    m_base_sys_time = std::chrono::high_resolution_clock::now();
    auto eof = false;
    while (!m_pause && !eof)
    {
        eof = !read_next_sample();
        if(eof)
        {
            //notify that reached the end of file
            if(!m_eof_callback)
                throw std::runtime_error("end of file callback is null");
            m_eof_callback();
            m_pause = true;
        }
    }
}

void disk_read_base::reset()
{
    LOG_FUNC_SCOPE();
    pause();
    std::lock_guard<std::mutex> guard(m_mutex);
    m_file_data_read->reset();
    m_samples_desc_index = 0;
    std::queue<std::shared_ptr<core::file_types::sample>> empty_queue;
    std::swap(m_prefetched_samples, empty_queue);
    for(auto it = m_active_streams_info.begin(); it != m_active_streams_info.end(); ++it)
    {
        active_stream_info & asi = it->second;
        asi.m_image_indices = m_image_indices[it->first];
        asi.m_prefetched_samples_count = 0;
        asi.m_stream_info = m_streams_infos[it->first];
    }
}

void disk_read_base::enable_stream(rs_stream stream, bool state)
{
    if(m_streams_infos.find(stream) == m_streams_infos.end())
        throw std::runtime_error("unsupported stream");
    if(state)
    {
        active_stream_info asi;
        asi.m_image_indices = m_image_indices[stream];
        asi.m_prefetched_samples_count = 0;
        asi.m_stream_info = m_streams_infos[stream];
        m_active_streams_info[stream] = asi;
    }
    else
    {
        if(m_active_streams_info.find(stream) != m_active_streams_info.end())
            m_active_streams_info.erase(m_active_streams_info.find(stream));
    }
}

void disk_read_base::enable_motions_callback(bool state)
{
    m_is_motion_tracking_enabled = state;
}

void disk_read_base::notify_availeble_samples()
{
    int64_t time_to_next_sample = 0;
    while(!m_pause)
    {
        std::lock_guard<std::mutex> guard(m_mutex);
        if(m_prefetched_samples.empty())break;
        time_to_next_sample = calc_sleep_time(m_prefetched_samples.front());
        if(time_to_next_sample > 0 && m_realtime)break;

        //handle next sample if its time has come
        if(m_prefetched_samples.front()->info.type == file_types::sample_type::st_image)
        {
            auto frame = std::dynamic_pointer_cast<file_types::frame_sample>(m_prefetched_samples.front());
            if (frame)
            {
                m_active_streams_info[frame->finfo.stream].m_prefetched_samples_count--;
                LOG_VERBOSE("calling callback, frame stream type - " << frame->finfo.stream);
            }
        }
        LOG_VERBOSE("calling callback, sample type - " << m_prefetched_samples.front()->info.type);
        LOG_VERBOSE("calling callback, sample capture time - " << m_prefetched_samples.front()->info.capture_time);
        m_sample_callback(m_prefetched_samples.front());
        m_prefetched_samples.pop();
    }
}

void disk_read_base::prefetch_sample()
{
    if(m_samples_desc_index >= m_samples_desc.size())return;
    LOG_VERBOSE("process sample - " << m_samples_desc_index);
    auto sample = m_samples_desc[m_samples_desc_index];
    m_samples_desc_index++;
    std::lock_guard<std::mutex> guard(m_mutex);
    if(sample->info.type == file_types::sample_type::st_image)
    {
        auto frame = std::dynamic_pointer_cast<file_types::frame_sample>(sample);
        if (frame)
        {
            //don't prefatch frame if stream is disabled.
            if(m_active_streams_info.find(frame->finfo.stream) == m_active_streams_info.end()) return;
            auto curr = std::shared_ptr<file_types::frame_sample>(
            new file_types::frame_sample(frame.get()), [](file_types::frame_sample* f) { delete[] f->data; delete f;});
            if(read_image_buffer(curr) == status::status_no_error)
            {
                m_active_streams_info[frame->finfo.stream].m_prefetched_samples_count++;
                m_prefetched_samples.push(curr);
            }
        }
    }
    else
    {
        if(m_is_motion_tracking_enabled)
            m_prefetched_samples.push(sample);
    }
    LOG_VERBOSE("sample prefetched, sample type - " << sample->info.type);
    LOG_VERBOSE("sample prefetched, sample capture time - " << sample->info.capture_time);
}

bool disk_read_base::read_next_sample()
{
    while(m_samples_desc_index >= m_samples_desc.size() && !m_is_index_complete)index_next_samples(NUMBER_OF_SAMPLES_TO_INDEX);
    if(m_samples_desc_index >= m_samples_desc.size() && m_prefetched_samples.size() == 0) return false;
    //indicate to device all samples which time elapsed (timestamp is in the past of the playback clock)
    notify_availeble_samples();
    //optimize next reads - prefetch a single sample.
    //This sample will be indicated to the device on the next iteration of the calling function if its time arrived.
    //Can't fetch more than 1 sample without checking if need to indicate any sample from the prefetched queue
    prefetch_sample();
    //goto sleep in case we have at least one frame ready for each stream, and playing in realtime
    if(all_samples_bufferd() && m_realtime)
    {
        auto time_to_next_sample = calc_sleep_time(m_prefetched_samples.front());
        if(time_to_next_sample > 0)
            std::this_thread::sleep_for(std::chrono::microseconds(time_to_next_sample));
    }
    return true;
}

bool disk_read_base::all_samples_bufferd()
{
    //no more samples to prefetch - all available samples are buffered
    if(m_is_index_complete && m_samples_desc_index >= m_samples_desc.size() && m_prefetched_samples.size() > 0) return true;

    for(auto it = m_active_streams_info.begin(); it != m_active_streams_info.end(); ++it)
    {
        if(it->second.m_prefetched_samples_count > 0) continue;//continue if at least one frame is ready
        return false;
    }
    //no images streams enabled, only motions samples available.
    return m_prefetched_samples.size() > (m_is_motion_tracking_enabled ? NUMBER_OF_REQUIRED_PREFETCHED_SAMPLES : 0);
}

bool disk_read_base::is_stream_profile_available(rs_stream stream, int width, int height, rs_format format, int framerate)
{
    for(auto it = m_streams_infos.begin(); it != m_streams_infos.end(); ++it)
    {
        file_types::stream_info si = it->second;
        if(si.stream != stream) continue;
        if(si.profile.info.width != width) continue;
        if(si.profile.info.height != height) continue;
        if(si.profile.info.format != format) continue;
        if(si.profile.frame_rate != framerate) continue;
        return true;
    }
    return false;
}

std::map<rs_stream, std::shared_ptr<rs::core::file_types::frame_sample>> disk_read_base::set_frame_by_index(uint32_t index, rs_stream stream_type)
{
    std::map<rs_stream, std::shared_ptr<rs::core::file_types::frame_sample>> rv;
    pause();

    while(index >= m_image_indices[stream_type].size() && !m_is_index_complete) index_next_samples(NUMBER_OF_SAMPLES_TO_INDEX);

    if (index >= m_image_indices[stream_type].size()) return rv;


    //return current frames for all streams.
    rv = find_nearest_frames(m_image_indices[stream_type][index], stream_type);

    LOG_VERBOSE("set index to - " << index << " ,stream - " << stream_type);

    return rv;
}

std::map<rs_stream, std::shared_ptr<rs::core::file_types::frame_sample>> disk_read_base::set_frame_by_time_stamp(uint64_t ts)
{
    std::map<rs_stream, std::shared_ptr<core::file_types::frame_sample>> rv;

    pause();
    rs_stream stream = rs_stream::RS_STREAM_COUNT;
    uint32_t index = 0;
    // Index the streams until we have at least a stream whose time stamp is bigger than ts.
    do
    {
        if(index >= m_samples_desc.size())
        {
            if(m_is_index_complete)return rv;
            index_next_samples(NUMBER_OF_SAMPLES_TO_INDEX);
        }
        {
            if(index >= m_samples_desc.size())continue;
            std::lock_guard<std::mutex> guard(m_mutex);
            if(m_samples_desc[index]->info.type != file_types::sample_type::st_image)continue;
            auto frame = std::dynamic_pointer_cast<file_types::frame_sample>(m_samples_desc[index]);
            if(frame->finfo.time_stamp >= ts)
            {
                stream = frame->finfo.stream;
                break;
            }
        }
    }
    while(++index);

    if(stream == rs_stream::RS_STREAM_COUNT) return rv;


    //return current frames for all streams.
    rv = find_nearest_frames(index, stream);

    LOG_VERBOSE("requested time stamp - " << ts << " ,set index to - " << index);

    return rv;
}

std::map<rs_stream, std::shared_ptr<file_types::frame_sample> > disk_read_base::find_nearest_frames(uint32_t sample_index, rs_stream stream)
{
    std::map<rs_stream, std::shared_ptr<core::file_types::frame_sample>> rv;

    std::map<rs_stream, uint64_t> prev_index;
    std::map<rs_stream, uint64_t> next_index;
    auto index = sample_index;
    while(index > 0 && prev_index.size() < m_active_streams_info.size())
    {
        index--;
        if(m_samples_desc[index]->info.type != file_types::sample_type::st_image)continue;
        auto frame = std::dynamic_pointer_cast<file_types::frame_sample>(m_samples_desc[index]);
        if(prev_index.find(frame->finfo.stream) != prev_index.end())continue;
        prev_index[frame->finfo.stream] = index;
    }
    index = sample_index;
    while(next_index.size() < m_active_streams_info.size())
    {
        if(index + 1 >= m_samples_desc.size())
        {
            if(m_is_index_complete)break;
            index_next_samples(NUMBER_OF_SAMPLES_TO_INDEX);
        }
        if(index + 1 >= m_samples_desc.size())continue;
        index++;
        if(m_samples_desc[index]->info.type != file_types::sample_type::st_image)continue;
        auto frame = std::dynamic_pointer_cast<file_types::frame_sample>(m_samples_desc[index]);
        if(next_index.find(frame->finfo.stream) != next_index.end())continue;
        next_index[frame->finfo.stream] = index;
    }
    auto capture_time = m_samples_desc[sample_index]->info.capture_time;
    for(auto it = m_active_streams_info.begin(); it != m_active_streams_info.end(); ++it)
    {
        std::lock_guard<std::mutex> guard(m_mutex);

        std::shared_ptr<file_types::sample> sample;
        if(it->first == stream)
            sample = m_samples_desc[sample_index];
        else
        {
            auto prev = capture_time > m_samples_desc[prev_index[it->first]]->info.capture_time ? 
				(capture_time - m_samples_desc[prev_index[it->first]]->info.capture_time ):
				( m_samples_desc[prev_index[it->first]]->info.capture_time - capture_time );
            auto next = capture_time > m_samples_desc[next_index[it->first]]->info.capture_time ?
				capture_time - m_samples_desc[next_index[it->first]]->info.capture_time :
				m_samples_desc[next_index[it->first]]->info.capture_time - capture_time;
            sample = prev > next ? m_samples_desc[next_index[it->first]] : m_samples_desc[prev_index[it->first]];
        }
        auto frame = std::dynamic_pointer_cast<file_types::frame_sample>(sample);
        if (frame)
        {
            auto curr = std::shared_ptr<file_types::frame_sample>(
            new file_types::frame_sample(frame.get()), [](file_types::frame_sample* f) { delete[] f->data; delete f;});
            if(read_image_buffer(curr) == status::status_no_error);
                rv[frame->finfo.stream] = curr;
        }
    }
    {
        std::lock_guard<std::mutex> guard(m_mutex);
        m_samples_desc_index = sample_index;
    }
    LOG_VERBOSE("update " << rv.size() << " frames");
    return rv;
}

void disk_read_base::set_realtime(bool realtime)
{
    this->m_realtime = realtime;

    //set time base to currnt sample time
    update_time_base();
    LOG_INFO((realtime ? "enable" : "disable") << " realtime");
}

uint32_t disk_read_base::query_number_of_frames(rs_stream stream_type)
{
    uint32_t nframes = m_streams_infos[stream_type].nframes;

    if (nframes > 0) return nframes;

    /* If not able to get from the header, let's count */
    while (!m_is_index_complete) index_next_samples(std::numeric_limits<uint32_t>::max());

    return (int32_t)m_image_indices[stream_type].size();
}

uint64_t disk_read_base::query_run_time()
{
    auto now = std::chrono::high_resolution_clock::now();
    return std::chrono::duration_cast<std::chrono::microseconds>(now - m_base_sys_time).count();
}

int64_t disk_read_base::calc_sleep_time(std::shared_ptr<file_types::sample> sample)
{
    auto time_span = query_run_time();
    auto time_stamp = sample->info.capture_time;
    //number of miliseconds to wait - the diff in milisecond between the last call for streaming resume
    //and the recorded time.
    int wait_for = static_cast<int>(time_stamp - m_base_ts - time_span);
    LOG_VERBOSE("sleep length " << wait_for << " miliseconds");
    LOG_VERBOSE("total run time - " << time_span);
    return wait_for;
}

void disk_read_base::update_time_base()
{
    m_base_sys_time = std::chrono::high_resolution_clock::now();

    std::lock_guard<std::mutex> guard(m_mutex);
    if(m_samples_desc_index > 0)
    {
        if(m_prefetched_samples.size() > 0)
            m_base_ts = m_prefetched_samples.front()->info.capture_time;
        else
            m_base_ts = m_samples_desc_index < m_samples_desc.size() ?
                        m_samples_desc[m_samples_desc_index]->info.capture_time : 0;
    }
    else
        m_base_ts = 0;

    LOG_VERBOSE("new time base - " << m_base_ts);
}

file_types::version disk_read_base::query_sdk_version()
{
    return m_sw_info.sdk;
}

file_types::version disk_read_base::query_librealsense_version()
{
    return m_sw_info.librealsense;
}

status disk_read_base::read_image_buffer(std::shared_ptr<file_types::frame_sample> &frame)
{
    status sts = m_file_data_read->set_position(frame->info.offset, move_method::begin);

    if(sts != status::status_no_error)
        return status::status_file_read_failed;

    uint32_t num_bytes_read = 0;
    unsigned long num_bytes_to_read = 0;

    file_types::chunk_info chunk = {};
    for (;;)
    {
        m_file_data_read->read_bytes(&chunk, sizeof(chunk), num_bytes_read);
        num_bytes_to_read = chunk.size;
        switch (chunk.id)
        {
            case file_types::chunk_id::chunk_image_metadata:
            {
                using metadata_pair_type = decltype(frame->metadata)::value_type; //gets the pair<K,V> of the map
                assert(num_bytes_to_read != 0); //if the chunk size is 0 there shouldn't be a chunk
                assert(num_bytes_to_read % sizeof(metadata_pair_type) == 0); //nbytesToRead must be a multiplication of sizeof(metadataPairType)
                auto num_pairs = num_bytes_to_read / sizeof(metadata_pair_type);
                std::vector<metadata_pair_type> metadata_pairs(num_pairs);
                m_file_data_read->read_bytes(metadata_pairs.data(), static_cast<unsigned int>(num_bytes_to_read), num_bytes_read);
                for(int i = 0; i < num_pairs; i++)
                {
                    frame->metadata.emplace(metadata_pairs[i].first, metadata_pairs[i].second);
                }
                break;
            }
            case file_types::chunk_id::chunk_sample_data:
            {
                m_file_data_read->set_position(size_of_pitches(),move_method::current);
                num_bytes_to_read -= size_of_pitches();
                auto ctype = m_streams_infos[frame->finfo.stream].ctype;
                switch (ctype)
                {
                    case file_types::compression_type::none:
                    {
                        auto data = new uint8_t[num_bytes_to_read];
<<<<<<< HEAD
                        m_file_data_read->read_bytes(data, static_cast<uint>(num_bytes_to_read), num_bytes_read);
=======
                        m_file_data_read->read_bytes(data, static_cast<uint32_t>(num_bytes_to_read), num_bytes_read);
>>>>>>> 4b3eaf89
                        frame->data = data;
                        num_bytes_to_read -= num_bytes_read;
                        if(num_bytes_to_read == 0 && frame.get() != nullptr) sts = status_no_error;
                        break;
                    }
                    case file_types::compression_type::lzo:
                    case file_types::compression_type::h264:
                    {
                        std::vector<uint8_t> buffer(num_bytes_to_read);
<<<<<<< HEAD
                        m_file_data_read->read_bytes(buffer.data(), static_cast<uint>(num_bytes_to_read), num_bytes_read);
=======
                        m_file_data_read->read_bytes(buffer.data(), static_cast<uint32_t>(num_bytes_to_read), num_bytes_read);
>>>>>>> 4b3eaf89
                        num_bytes_to_read -= num_bytes_read;
                        sts = m_compression.decode_image(ctype, frame, buffer);
                    }
                    break;
                }
                if (num_bytes_to_read > 0)
                {
                    LOG_ERROR("image size failed to match the data size");
                    return status_item_unavailable;
                }
                return sts;
            }
            default:
            {
                if(num_bytes_to_read == 0)
                    return status::status_file_read_failed;
                m_file_data_read->set_position(num_bytes_to_read, move_method::current);
            }
            num_bytes_to_read = 0;
        }
    }
}<|MERGE_RESOLUTION|>--- conflicted
+++ resolved
@@ -529,11 +529,7 @@
                     case file_types::compression_type::none:
                     {
                         auto data = new uint8_t[num_bytes_to_read];
-<<<<<<< HEAD
-                        m_file_data_read->read_bytes(data, static_cast<uint>(num_bytes_to_read), num_bytes_read);
-=======
                         m_file_data_read->read_bytes(data, static_cast<uint32_t>(num_bytes_to_read), num_bytes_read);
->>>>>>> 4b3eaf89
                         frame->data = data;
                         num_bytes_to_read -= num_bytes_read;
                         if(num_bytes_to_read == 0 && frame.get() != nullptr) sts = status_no_error;
@@ -543,11 +539,7 @@
                     case file_types::compression_type::h264:
                     {
                         std::vector<uint8_t> buffer(num_bytes_to_read);
-<<<<<<< HEAD
-                        m_file_data_read->read_bytes(buffer.data(), static_cast<uint>(num_bytes_to_read), num_bytes_read);
-=======
                         m_file_data_read->read_bytes(buffer.data(), static_cast<uint32_t>(num_bytes_to_read), num_bytes_read);
->>>>>>> 4b3eaf89
                         num_bytes_to_read -= num_bytes_read;
                         sts = m_compression.decode_image(ctype, frame, buffer);
                     }
