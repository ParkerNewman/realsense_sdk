// License: Apache 2.0. See LICENSE file in root directory.
// Copyright(c) 2016 Intel Corporation. All Rights Reserved.

#include "windows/v10/conversions.h"
#include "include/linear_algebra.h"
#include "image/image_utils.h"
#include "rs/utils/librealsense_conversion_utils.h"
#include "rs/utils/log_utils.h"

namespace rs
{
    namespace playback
    {
        namespace windows
        {
            namespace v10
            {
                namespace conversions
                {

                    uint64_t rssdk2lrs_timestamp(uint64_t time)
                    {
<<<<<<< HEAD
                        return time * 0.1;
=======
                        return static_cast<uint64_t>(static_cast<double>(time) * 0.0001);
>>>>>>> 803880e0
                    }

                    core::status convert(file_types::stream_type source, rs_stream &target)
                    {
                        target = rs_stream::RS_STREAM_MAX_ENUM;
                        switch(source)
                        {
                            case file_types::stream_type::stream_type_color: target = rs_stream::RS_STREAM_COLOR; break;
                            case file_types::stream_type::stream_type_depth: target = rs_stream::RS_STREAM_DEPTH; break;
                            case file_types::stream_type::stream_type_ir:    target = rs_stream::RS_STREAM_INFRARED; break;
                            case file_types::stream_type::stream_type_left:  target = rs_stream::RS_STREAM_INFRARED; break;
                            case file_types::stream_type::stream_type_right: target = rs_stream::RS_STREAM_INFRARED2; break;
                            default: return core::status_item_unavailable; break;
                        }
                        return core::status_no_error;
                    }

                    core::status convert(file_types::compression_type source, core::file_types::compression_type &target)
                    {
                        target = core::file_types::compression_type::compression_type_invalid_value;
                        switch(source)
                        {
                            case file_types::compression_none: target = core::file_types::compression_type::none; break;
                            case file_types::compression_h264: target = core::file_types::compression_type::h264; break;
                            case file_types::compression_lzo: target = core::file_types::compression_type::lzo; break;
                            default: return core::status_item_unavailable; break;
                        }
                        return core::status_no_error;
                    }

                    core::status convert(file_types::rotation source, rs::core::rotation &target)
                    {
                        target = rs::core::rotation::rotation_invalid_value;
                        switch(source)
                        {
                            case file_types::rotation:: rotation_0_degree: target = rs::core::rotation::rotation_0_degree; break;
                            case file_types::rotation:: rotation_90_degree: target = rs::core::rotation::rotation_90_degree; break;
                            case file_types::rotation:: rotation_180_degree: target = rs::core::rotation::rotation_180_degree; break;
                            case file_types::rotation:: rotation_270_degree: target = rs::core::rotation::rotation_270_degree; break;
                            default: return core::status_item_unavailable; break;
                        }
                        return core::status_no_error;
                    }

                    core::status convert(file_types::pixel_format source, rs_format &target)
                    {
                        target = rs_format::RS_FORMAT_MAX_ENUM;
                        switch(source)
                        {
                            case 	 file_types::pixel_format::pf_any:        target = rs_format::RS_FORMAT_ANY; break;
                            case 	 file_types::pixel_format::pf_depth:      target = rs_format::RS_FORMAT_Z16; break;
                            case     file_types::pixel_format::pf_depth_f32:  target = rs_format::RS_FORMAT_XYZ32F; break;
                            case 	 file_types::pixel_format::pf_yuy2:       target = rs_format::RS_FORMAT_YUYV; break;
                            case 	 file_types::pixel_format::pf_rgb24:      target = rs_format::RS_FORMAT_RGB8; break;
                            case 	 file_types::pixel_format::pf_rgb32:      target = rs_format::RS_FORMAT_BGRA8; break;
                            case 	 file_types::pixel_format::pf_y8:         target = rs_format::RS_FORMAT_Y8; break;
                            case 	 file_types::pixel_format::pf_y16:        target = rs_format::RS_FORMAT_Y16; break;
                            case 	 file_types::pixel_format::pf_raw:        target = rs_format::RS_FORMAT_RAW10; break;
                            default:                                       return core::status_item_unavailable; break;
                        }
                        return core::status_no_error;
                    }

                    core::status convert(const file_types::coordinate_system &source, core::file_types::coordinate_system &target)
                    {
                        target = core::file_types::coordinate_system::coordinate_system_invalid_value;
                        switch(source)
                        {
                            case file_types::coordinate_system::coordinate_system_rear_default:  target = core::file_types::coordinate_system::rear_default; break;
                            case file_types::coordinate_system::coordinate_system_rear_opencv:   target = core::file_types::coordinate_system::rear_opencv; break;
                            case file_types::coordinate_system::coordinate_system_front_default: target = core::file_types::coordinate_system::front_default; break;
                            default:                                                target = (core::file_types::coordinate_system)source; break;
                        }
                        return core::status_no_error;
                    }

                    core::status convert(const file_types::disk_format::header &source, core::file_types::file_header &target)
                    {
                        memset(&target, 0, sizeof(target));
                        core::file_types::coordinate_system cs;
                        if(convert(source.coordinate_system, cs) != core::status_no_error)
                            return core::status_item_unavailable;
                        target.id = source.id;
                        target.version = source.version;
                        target.coordinate_system = cs;
                        target.first_frame_offset = source.first_frame_offset;
                        target.nstreams = source.nstreams;
                        return core::status_no_error;
                    }

                    core::status convert(const file_types::disk_format::stream_info &source, core::file_types::stream_info &target)
                    {
                        memset(&target, 0, sizeof(target));
                        rs_stream stream;
                        core::file_types::compression_type ctype;
                        if(convert(source.stype, stream) != core::status_no_error || convert(source.ctype, ctype) != core::status_no_error)
                            return core::status_item_unavailable;
                        target.stream = stream;
                        target.nframes = source.nframes;
                        target.ctype = ctype;
                        return core::status_no_error;
                    }

                    core::status convert(const file_types::disk_format::device_info_disk &source, core::file_types::device_info &target)
                    {
                        memset(&target, 0, sizeof(target));
                        rs::core::rotation rotaion;
                        if(convert(source.rotation, rotaion) != core::status_no_error)
                            return core::status_item_unavailable;
                        auto nameSize = sizeof(target.name) / sizeof(target.name[0]);
                        for(size_t i = 0; i < nameSize; i++)
                            target.name[i] = static_cast<char>(source.name[i]);
                        auto serialSize = sizeof(target.serial) / sizeof(target.serial[0]);
                        for(size_t i = 0; i < serialSize; i++)
                            target.serial[i] = static_cast<char>(source.serial[i]);
                        std::stringstream ss;
                        ss << source.firmware[0] << "." << source.firmware[1] << "." <<
                           source.firmware[2] << "." << source.firmware[3];
                        memcpy(&target.camera_firmware, ss.str().c_str(), ss.str().size());
                        return core::status_no_error;
                    }

                    core::status convert(const file_types::image_info &source, core::file_types::frame_info &target)
                    {
                        memset(&target, 0, sizeof(target));
                        rs_format format;
                        if(convert(source.format, format) != core::status_no_error)
                            return core::status_item_unavailable;
                        target.width = source.width;
                        target.height = source.height;
                        target.stride = (source.width == 628 ? 640 : source.width) * core::image_utils::get_pixel_size(format);
                        target.bpp = rs::core::image_utils::get_pixel_size(format);
                        target.format = format;
                        return core::status_no_error;
                    }

                    core::status convert(const file_types::disk_format::stream_profile_disk &source, core::file_types::stream_profile &target)
                    {
                        memset(&target, 0, sizeof(target));
                        core::file_types::frame_info frame_info;
                        if(convert(source.image_info, frame_info) != core::status_no_error)
                            return core::status_item_unavailable;
                        if(source.frame_rate[0] != source.frame_rate[1])
                        {
                            LOG_ERROR("min != max fps is not supported, setting to min");
                        }
                        target.frame_rate = static_cast<int32_t>(source.frame_rate[0]);
                        target.info = frame_info;

                        return core::status_no_error;
                        //rv.options = profile.options;
                    }

                    core::status convert(const file_types::disk_format::stream_profile_set_disk &source, std::map<rs_stream, core::file_types::stream_info> &target)
                    {
                        core::file_types::stream_profile sp;
                        if(source.color.image_info.format)
                        {
                            if(convert(source.color, sp) != core::status_no_error) return core::status_item_unavailable;
                            target[rs_stream::RS_STREAM_COLOR].profile = sp;
                        }
                        if(source.depth.image_info.format)
                        {
                            if(convert(source.depth, sp) != core::status_no_error) return core::status_item_unavailable;
                            target[rs_stream::RS_STREAM_DEPTH].profile = sp;
                        }
                        if(source.ir.image_info.format)
                        {
                            if(convert(source.ir, sp) != core::status_no_error) return core::status_item_unavailable;
                            target[rs_stream::RS_STREAM_INFRARED].profile = sp;
                        }
                        if(source.left.image_info.format)
                        {
                            if(convert(source.left, sp) != core::status_no_error) return core::status_item_unavailable;
                            target[rs_stream::RS_STREAM_INFRARED].profile = sp;
                        }
                        if(source.right.image_info.format)
                        {
                            if(convert(source.right, sp) != core::status_no_error) return core::status_item_unavailable;
                            target[rs_stream::RS_STREAM_INFRARED2].profile = sp;
                        }
                        return core::status_no_error;
                    }

                    core::status convert(const file_types::disk_format::frame_metadata &source, core::file_types::frame_info &target)
                    {
                        memset(&target, 0, sizeof(target));
                        rs_stream stream;
                        if(convert(source.stream_type, stream) != core::status_no_error)
                            return core::status_item_unavailable;
                        target.stream = stream;
                        target.time_stamp = static_cast<double>(rssdk2lrs_timestamp(source.time_stamp));
                        target.number = source.frame_number;
                        return core::status_no_error;
                    }

                    rs_intrinsics get_intrinsics(file_types::stream_type stream, ds_projection::ProjectionData* projection)
                    {
                        rs::intrinsics rv;
                        switch(stream)
                        {
                            case file_types::stream_type::stream_type_color:
                            {
                                rv.fx = projection->thirdCameraParams.isRectified ?
                                        projection->thirdCameraParams.calibIntrinsicsRectified.rfx : projection->thirdCameraParams.calibIntrinsicsNonRectified.fx;
                                rv.fy = projection->thirdCameraParams.isRectified ?
                                        projection->thirdCameraParams.calibIntrinsicsRectified.rfy : projection->thirdCameraParams.calibIntrinsicsNonRectified.fy;
                                rv.ppx = projection->thirdCameraParams.isRectified ?
                                         projection->thirdCameraParams.calibIntrinsicsRectified.rpx : projection->thirdCameraParams.calibIntrinsicsNonRectified.px;
                                rv.ppy = projection->thirdCameraParams.isRectified ?
                                         projection->thirdCameraParams.calibIntrinsicsRectified.rpy : projection->thirdCameraParams.calibIntrinsicsNonRectified.py;
                                rv.width = projection->thirdCameraParams.width;
                                rv.height = projection->thirdCameraParams.height;
                                break;
                            }
                            case file_types::stream_type::stream_type_depth:
                            {
                                rv.fx = projection->zRectified ? projection->zIntrinRect.rfx : projection->zIntrinNonRect.fx;
                                rv.fy = projection->zRectified ? projection->zIntrinRect.rfy : projection->zIntrinNonRect.fy;
                                rv.ppx = projection->zRectified ? projection->zIntrinRect.rpx : projection->zIntrinNonRect.px;
                                rv.ppy = projection->zRectified ? projection->zIntrinRect.rpy : projection->zIntrinNonRect.py;
                                rv.width = projection->dWidth;
                                rv.height = projection->dHeight;
                                break;
                            }
                            case file_types::stream_type::stream_type_left:
                            {
                                rv.fx = projection->zRectified ? projection->lrIntrinRect.rfx : projection->lIntrinNonRect.fx;
                                rv.fy = projection->zRectified ? projection->lrIntrinRect.rfy : projection->lIntrinNonRect.fy;
                                rv.ppx = projection->zRectified ? projection->lrIntrinRect.rpx : projection->lIntrinNonRect.px;
                                rv.ppy = projection->zRectified ? projection->lrIntrinRect.rpy : projection->lIntrinNonRect.py;
                                rv.width = projection->dWidth;
                                rv.height = projection->dHeight;
                                break;
                            }
                            case file_types::stream_type::stream_type_right:
                            {
                                rv.fx = projection->zRectified ? projection->lrIntrinRect.rfx : projection->rIntrinNonRect.fx;
                                rv.fy = projection->zRectified ? projection->lrIntrinRect.rfy : projection->rIntrinNonRect.fy;
                                rv.ppx = projection->zRectified ? projection->lrIntrinRect.rpx : projection->rIntrinNonRect.px;
                                rv.ppy = projection->zRectified ? projection->lrIntrinRect.rpy : projection->rIntrinNonRect.py;
                                rv.width = projection->dWidth;
                                rv.height = projection->dHeight;
                                break;
                            }
                            default: break;
                        }
                        return rv;
                    }

                    rs_extrinsics get_extrinsics(file_types::stream_type stream, ds_projection::ProjectionData *projection)
                    {
                        rs_extrinsics rv = {};
                        switch(stream)
                        {
                            case file_types::stream_type::stream_type_color:
                            {
                                rs::utils::float3 trans = {};
                                for(int i = 0; i < 3; ++i)
                                {
                                    trans[i] = static_cast<float>(projection->thirdCameraParams.isRectified ?
                                               projection->thirdCameraParams.zToRectColorTranslation[i] * 0.001 :
                                               projection->thirdCameraParams.zToNonRectColorTranslation[i] * 0.001);
                                }
                                rs::utils::float3x3 rot = {};
                                memcpy(&rot, projection->calibParams.Rthird[0], sizeof(float) * 9);
                                const rs::utils::pose mat = {rot, trans};
                                auto inv = inverse(mat);
                                rv = {inv.orientation.x.x, inv.orientation.x.y, inv.orientation.x.z,
                                      inv.orientation.y.x, inv.orientation.y.y, inv.orientation.y.z,
                                      inv.orientation.z.x, inv.orientation.z.y, inv.orientation.z.z,
                                      inv.position.x, inv.position.y, inv.position.z
                                     };
                                return rv;
                                break;
                            }
                            default: break;//TODO - add support in other streams
                        }
                        return rv;
                    }
                }
            }
        }
    }
}<|MERGE_RESOLUTION|>--- conflicted
+++ resolved
@@ -20,11 +20,7 @@
 
                     uint64_t rssdk2lrs_timestamp(uint64_t time)
                     {
-<<<<<<< HEAD
-                        return time * 0.1;
-=======
-                        return static_cast<uint64_t>(static_cast<double>(time) * 0.0001);
->>>>>>> 803880e0
+                        return static_cast<uint64_t>(static_cast<double>(time) * 0.1);
                     }
 
                     core::status convert(file_types::stream_type source, rs_stream &target)
