// License: Apache 2.0. See LICENSE file in root directory.
// Copyright(c) 2016 Intel Corporation. All Rights Reserved.

/** 
* \file pipeline_async.h
* @brief Describes the \c rs::core::pipeline_async and \c rs::core::pipeline_async_impl classes.
*/

#pragma once
#include "rs/core/pipeline_async_interface.h"

<<<<<<< HEAD
#ifdef WIN32 
=======
#ifdef WIN32
>>>>>>> fffcaaeb
#ifdef realsense_pipeline_EXPORTS
#define  DLL_EXPORT __declspec(dllexport)
#else
#define  DLL_EXPORT __declspec(dllimport)
#endif /* realsense_pipeline_EXPORTS */
#else /* defined (WIN32) */
#define DLL_EXPORT
#endif

namespace rs
{
    namespace core
    {
        /**
        * @brief Forward declaration for the actual pipeline implementation as part of the pimpl pattern.
        */
        class pipeline_async_impl;

        /**
         * @brief Instantiation class, as part of the pimpl pattern for \c pipeline_async_interface.
         *
         * For complete class documentation, see \c pipeline_async_interface.
         */
        class DLL_EXPORT pipeline_async : public pipeline_async_interface
        {
        public:
            /**
             * @brief Constructor to initialize a pipeline async interface with a live camera, currently connected to the platform.
             */
            pipeline_async();

            /**
             * @brief The testing_mode enum expresses the pipeline testing modes for record and playback.
             */
            enum class testing_mode
            {
                playback,   /** The streaming source will be a playback file */
                record      /** The streaming source will be a device which is currently connected to the platform, and the streaming output will
                                be recorded to a file */
            };

            /**
             * @brief Constructor to initialize a pipeline for testing using record and playback.
             *
             * @param[in] mode            Select the pipeline testing mode, streaming from a playback file or record mode, which streams from a live camera
             *                            and records the output to a file.
             * @param[in] file_path       The input file path for playback mode or record mode output file path.
             */
            pipeline_async(const testing_mode mode, const char * file_path);

            pipeline_async(const pipeline_async&) = delete;
            pipeline_async& operator= (const pipeline_async&) = delete;
            pipeline_async(pipeline_async&&) = delete;
            pipeline_async& operator= (pipeline_async&&) = delete;

            virtual status add_cv_module(video_module_interface *cv_module) override;
            virtual status query_cv_module(uint32_t index, video_module_interface **cv_module) const override;
            virtual status query_default_config(uint32_t index, video_module_interface::supported_module_config & default_config) const override;
            virtual status set_config(const video_module_interface::supported_module_config & config) override;
            virtual status query_current_config(video_module_interface::actual_module_config & current_config) const override;
            virtual status reset() override;
            virtual status start(callback_handler * app_callbacks_handler) override;
            virtual status stop() override;
            virtual rs::device * get_device() override;
            virtual ~pipeline_async();
        private:
            pipeline_async_impl * m_pimpl; /**<The actual pipeline asynchronous implementation. */
        };
    }
}
<|MERGE_RESOLUTION|>--- conflicted
+++ resolved
@@ -9,11 +9,7 @@
 #pragma once
 #include "rs/core/pipeline_async_interface.h"
 
-<<<<<<< HEAD
-#ifdef WIN32 
-=======
 #ifdef WIN32
->>>>>>> fffcaaeb
 #ifdef realsense_pipeline_EXPORTS
 #define  DLL_EXPORT __declspec(dllexport)
 #else
