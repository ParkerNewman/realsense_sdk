--- conflicted
+++ resolved
@@ -161,25 +161,8 @@
         };
 
         /**
-<<<<<<< HEAD
-         * @struct pointI32
-                 * @brief pointI32
-         */
-=======
-        * @brief Describes detailed image data.
-        */
-        struct image_info
-        {
-            int32_t       width;  /**< Width of the image in pixels                        */
-            int32_t       height; /**< Height of the image in pixels                       */
-            pixel_format  format; /**< Image pixel format                                  */
-            int32_t       pitch;  /**< Pitch of the image in pixels - also known as stride */
-        };
-
-        /**
         * @brief pointI32
         */
->>>>>>> 234b2a66
         struct pointI32
         {
             int32_t x, y; /**< Represents a two-dimensional point */
