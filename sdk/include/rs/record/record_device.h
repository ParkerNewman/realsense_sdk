// License: Apache 2.0. See LICENSE file in root directory.
// Copyright(c) 2016 Intel Corporation. All Rights Reserved.

#pragma once
#include <librealsense/rs.hpp>
#include "rs/core/status.h"

namespace rs
{
    namespace record
    {
<<<<<<< HEAD
        /**
        * @class rs::record::device
        * @brief The rs::record::device extends rs::device to provide record capabilities. Commonly used for debug, testing and validation with known input.
=======
        enum compression_level
        {
            disabled  = 0,
            low       = 1,
            medium    = 2,
            high      = 3
        };

        /** @class rs::record::device
>>>>>>> 41b1bdda
        *
        * Accessing a camera using the record device captures the session into a file.
        * The record device writes to the file the device static information, current device and streams configuration, and streams data while streaming.
        * All the video-frames and motion-samples that the application receives while streaming, using the record device, are captured to the file.
        * In case the application causes frame drops, the dropped frames are not captured to the file.
        * Creating the rs::record::device and defining the target file location is done using rs::record::context.
        * The record device supports recording a single session of streaming. Hence, a single device and streams configuration is captured.
        */
        class device : public rs::device
        {
        public:
            /**
            * @brief Pause recording.
            *
            * Stop record to file without modifying the streaming state of the device.
            * The application still gets all camera streams data.
            * If the function is called before device start, recording doesn't start until resume_record is called.
            * The function can be called sequentially with resume_record multiple times.
            * If the function is called while the device state is already paused, the call is ignored.
            */
            void pause_record();

            /**
            * @brief Resume recording.
            *
            * Continue record to file without modifying the streaming state of the device.
            * The default recording state is on. This function should be called only after pause_record was called.
            * The function can be called sequentially with pause_record multiple times.
            * If the function is called while the device state is already recording, the call is ignored. .
            * Resume recording concatenates the captured streams data to the end of the same file.
            * The time gaps will appear to the application upon streaming from the file in playback.
            */
            void resume_record();

            /**
            * @brief Set the selected stream compression behavior.
            *
            * The function can be called only before record device start is called. The call is ignored while record device is in streaming state.
            * Setting the compression level adjusts the recorded file size - the higher the level, the smaller the file.
<<<<<<< HEAD
            * Compression level range: 0-100 percent. Higher compression level increase the CPU utilization.
            * The default behavior is enabled compression with compression level 0 for all streams but color stream (not implemented).
            * @param[in] stream  The stream for which the compression properties are requested.
            * @param[in] enable  Enable / disable compression for the requested stream.
            * @param[in] compression_level  The requested compression level.
=======
            * The default behavior is enabled compression with highest compression level for all streams.
            * Disable the compression is done by set compression_level to disabled
            * @param[in] stream  The stream for which the compression properties are requested.
            * @param[in] compression_level  The requsted compression level.
>>>>>>> 41b1bdda
            * @return core::status
            * status_no_error               Successful execution.
            * status_invalid_argument       Compression level value is out of legal range.
            */
            core::status set_compression(rs::stream stream, compression_level compression_level);

            /** @brief Get the selected stream compression level.
            *
            * The function get the current compression level of the requested stream.
            * @param[in] stream  The stream for which the compression properties are requested.
            * @return compression_level The currnt compression level of the requested stream;
            */
            compression_level get_compression_level(rs::stream stream);
        };
    }
}<|MERGE_RESOLUTION|>--- conflicted
+++ resolved
@@ -9,11 +9,6 @@
 {
     namespace record
     {
-<<<<<<< HEAD
-        /**
-        * @class rs::record::device
-        * @brief The rs::record::device extends rs::device to provide record capabilities. Commonly used for debug, testing and validation with known input.
-=======
         enum compression_level
         {
             disabled  = 0,
@@ -22,8 +17,9 @@
             high      = 3
         };
 
-        /** @class rs::record::device
->>>>>>> 41b1bdda
+        /**
+        * @class rs::record::device
+        * @brief The rs::record::device extends rs::device to provide record capabilities. Commonly used for debug, testing and validation with known input.
         *
         * Accessing a camera using the record device captures the session into a file.
         * The record device writes to the file the device static information, current device and streams configuration, and streams data while streaming.
@@ -63,18 +59,10 @@
             *
             * The function can be called only before record device start is called. The call is ignored while record device is in streaming state.
             * Setting the compression level adjusts the recorded file size - the higher the level, the smaller the file.
-<<<<<<< HEAD
-            * Compression level range: 0-100 percent. Higher compression level increase the CPU utilization.
-            * The default behavior is enabled compression with compression level 0 for all streams but color stream (not implemented).
-            * @param[in] stream  The stream for which the compression properties are requested.
-            * @param[in] enable  Enable / disable compression for the requested stream.
-            * @param[in] compression_level  The requested compression level.
-=======
             * The default behavior is enabled compression with highest compression level for all streams.
             * Disable the compression is done by set compression_level to disabled
             * @param[in] stream  The stream for which the compression properties are requested.
             * @param[in] compression_level  The requsted compression level.
->>>>>>> 41b1bdda
             * @return core::status
             * status_no_error               Successful execution.
             * status_invalid_argument       Compression level value is out of legal range.
