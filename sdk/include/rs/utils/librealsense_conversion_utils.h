// License: Apache 2.0. See LICENSE file in root directory.
// Copyright(c) 2016 Intel Corporation. All Rights Reserved.

#pragma once
#include <cstring>
#include <librealsense/rs.hpp>

#include "rs/core/types.h"
#include "rs/core/metadata_interface.h"

namespace rs
{
    namespace utils
    {
        static rs::format convert_pixel_format(rs::core::pixel_format framework_pixel_format)
        {
            switch(framework_pixel_format)
            {
                case rs::core::pixel_format::any         : return rs::format::any;
                case rs::core::pixel_format::z16         : return rs::format::z16;
                case rs::core::pixel_format::disparity16 : return rs::format::disparity16;
                case rs::core::pixel_format::xyz32f      : return rs::format::xyz32f;
                case rs::core::pixel_format::yuyv        : return rs::format::yuyv;
                case rs::core::pixel_format::rgb8        : return rs::format::rgb8;
                case rs::core::pixel_format::bgr8        : return rs::format::bgr8;
                case rs::core::pixel_format::rgba8       : return rs::format::rgba8;
                case rs::core::pixel_format::bgra8       : return rs::format::bgra8;
                case rs::core::pixel_format::y8          : return rs::format::y8;
                case rs::core::pixel_format::y16         : return rs::format::y16;
                case rs::core::pixel_format::raw8       : return rs::format::raw8;
                case rs::core::pixel_format::raw10       : return rs::format::raw10;
                case rs::core::pixel_format::raw16       : return rs::format::raw16;
            }
            return static_cast<rs::format>(-1);
        }

        static rs::core::pixel_format convert_pixel_format(rs::format lsr_pixel_format)
        {
            switch(lsr_pixel_format)
            {
                case rs::format::any         : return rs::core::pixel_format::any;
                case rs::format::z16         : return rs::core::pixel_format::z16;
                case rs::format::disparity16 : return rs::core::pixel_format::disparity16;
                case rs::format::xyz32f      : return rs::core::pixel_format::xyz32f;
                case rs::format::yuyv        : return rs::core::pixel_format::yuyv;
                case rs::format::rgb8        : return rs::core::pixel_format::rgb8;
                case rs::format::bgr8        : return rs::core::pixel_format::bgr8;
                case rs::format::rgba8       : return rs::core::pixel_format::rgba8;
                case rs::format::bgra8       : return rs::core::pixel_format::bgra8;
                case rs::format::y8          : return rs::core::pixel_format::y8;
                case rs::format::y16         : return rs::core::pixel_format::y16;
                case rs::format::raw8        : return rs::core::pixel_format::raw8;
                case rs::format::raw10       : return rs::core::pixel_format::raw10;
                case rs::format::raw16       : return rs::core::pixel_format::raw16;
            }
            return static_cast<rs::core::pixel_format>(-1);
        }

        static rs::core::stream_type convert_stream_type(rs::stream lrs_stream)
        {
            switch(lrs_stream)
            {
                case rs::stream::depth                            : return rs::core::stream_type::depth;
                case rs::stream::color                            : return rs::core::stream_type::color;
                case rs::stream::infrared                         : return rs::core::stream_type::infrared;
                case rs::stream::infrared2                        : return rs::core::stream_type::infrared2;
                case rs::stream::fisheye                          : return rs::core::stream_type::fisheye;
                case rs::stream::points                           : return rs::core::stream_type::points;
                case rs::stream::rectified_color                  : return rs::core::stream_type::rectified_color;
                case rs::stream::color_aligned_to_depth           : return rs::core::stream_type::color_aligned_to_depth;
                case rs::stream::infrared2_aligned_to_depth       : return rs::core::stream_type::infrared2_aligned_to_depth;
                case rs::stream::depth_aligned_to_color           : return rs::core::stream_type::depth_aligned_to_color;
                case rs::stream::depth_aligned_to_rectified_color : return rs::core::stream_type::depth_aligned_to_rectified_color;
                case rs::stream::depth_aligned_to_infrared2       : return rs::core::stream_type::depth_aligned_to_infrared2;
            }
            return static_cast<rs::core::stream_type>(-1);
        }

        static rs::stream convert_stream_type(rs::core::stream_type framework_stream_type)
        {
            switch(framework_stream_type)
            {
                case rs::core::stream_type::depth                            : return rs::stream::depth;
                case rs::core::stream_type::color                            : return rs::stream::color;
                case rs::core::stream_type::infrared                         : return rs::stream::infrared;
                case rs::core::stream_type::infrared2                        : return rs::stream::infrared2;
                case rs::core::stream_type::fisheye                          : return rs::stream::fisheye;
                case rs::core::stream_type::points                           : return rs::stream::points;
                case rs::core::stream_type::rectified_color                  : return rs::stream::rectified_color;
                case rs::core::stream_type::color_aligned_to_depth           : return rs::stream::color_aligned_to_depth;
                case rs::core::stream_type::infrared2_aligned_to_depth       : return rs::stream::infrared2_aligned_to_depth;
                case rs::core::stream_type::depth_aligned_to_color           : return rs::stream::depth_aligned_to_color;
                case rs::core::stream_type::depth_aligned_to_rectified_color : return rs::stream::depth_aligned_to_rectified_color;
                case rs::core::stream_type::depth_aligned_to_infrared2       : return rs::stream::depth_aligned_to_infrared2;
                default                                            : return static_cast<rs::stream>(-1);
            }
            return static_cast<rs::stream>(-1);
        }

        static rs::core::distortion_type convert_distortion(const rs::distortion lrs_distortion)
        {
            switch(lrs_distortion)
            {
                case rs::distortion::none                   : return rs::core::distortion_type::none;
                case rs::distortion::modified_brown_conrady : return rs::core::distortion_type::modified_brown_conrady ;
                case rs::distortion::inverse_brown_conrady  : return rs::core::distortion_type::inverse_brown_conrady;
                case rs::distortion::distortion_ftheta      : return rs::core::distortion_type::distortion_ftheta;
            }
            return static_cast<rs::core::distortion_type>(-1);
        }

        static rs::core::motion_device_intrinsic convert_motion_device_intrinsic(rs_motion_device_intrinsic lrs_motion_device_intrinsic)
        {
            rs::core::motion_device_intrinsic framework_motion_device_intrinsic = {};
            std::memcpy(framework_motion_device_intrinsic.bias_variances, lrs_motion_device_intrinsic.bias_variances, sizeof(framework_motion_device_intrinsic.bias_variances));
            std::memcpy(framework_motion_device_intrinsic.noise_variances, lrs_motion_device_intrinsic.noise_variances, sizeof(framework_motion_device_intrinsic.noise_variances));
            std::memcpy(framework_motion_device_intrinsic.data, lrs_motion_device_intrinsic.data, sizeof(framework_motion_device_intrinsic.data));
            return framework_motion_device_intrinsic;
        }

        static rs::core::motion_intrinsics convert_motion_intrinsics(rs::motion_intrinsics lrs_motion_intrinsics)
        {
            rs::core::motion_intrinsics framework_motion_intrinsics =
            {
                convert_motion_device_intrinsic(lrs_motion_intrinsics.gyro),
                convert_motion_device_intrinsic(lrs_motion_intrinsics.acc)
            };

            return framework_motion_intrinsics ;
        }

        static rs::core::intrinsics convert_intrinsics(rs::intrinsics lrs_intrinsics)
        {
            rs::core::intrinsics framework_intrinsics =
            {
                lrs_intrinsics.width,
                lrs_intrinsics.height,
                lrs_intrinsics.ppx,
                lrs_intrinsics.ppy,
                lrs_intrinsics.fx,
                lrs_intrinsics.fy,
                convert_distortion(lrs_intrinsics.model()),
                {}
            };
            std::memcpy(framework_intrinsics.coeffs, lrs_intrinsics.coeffs, sizeof(framework_intrinsics.coeffs));

            return framework_intrinsics;
        }

        static rs::core::extrinsics convert_extrinsics(rs::extrinsics lrs_extrinsics)
        {
            rs::core::extrinsics framework_extrinsics = {};
            std::memcpy(framework_extrinsics.rotation, lrs_extrinsics.rotation, sizeof(framework_extrinsics.rotation));
            std::memcpy(framework_extrinsics.translation, lrs_extrinsics.translation, sizeof(framework_extrinsics.translation));
            return framework_extrinsics;
        }

        static rs::core::motion_type convert_motion_type(const rs::event lrs_event)
        {
            switch(lrs_event)
            {
                case rs::event::event_imu_accel      : return rs::core::motion_type::accel;
                case rs::event::event_imu_gyro       : return rs::core::motion_type::gyro;
            }
            return static_cast<rs::core::motion_type>(0);
        }

        static rs::event convert_motion_type(const rs::core::motion_type framework_motion)
        {
            switch(framework_motion)
            {
                case rs::core::motion_type::accel      : return rs::event::event_imu_accel;
                case rs::core::motion_type::gyro       : return rs::event::event_imu_gyro;
                default                      : return static_cast<rs::event>(0);
            }
            return static_cast<rs::event>(0);
        }

        static rs::timestamp_domain convert_timestamp_domain(const rs::core::timestamp_domain framework_timestamp_domain)
        {
            switch(framework_timestamp_domain)
            {
                case rs::core::timestamp_domain::camera : return rs::timestamp_domain::camera;
                case rs::core::timestamp_domain::microcontroller : return rs::timestamp_domain::microcontroller;
                default : break;
            }
            return static_cast<rs::timestamp_domain>(-1);
        }

        static rs::core::timestamp_domain convert_timestamp_domain(const rs::timestamp_domain lrs_timestamp_domain)
        {
            switch(lrs_timestamp_domain)
            {
                case rs::timestamp_domain::camera :          return rs::core::timestamp_domain::camera;
                case rs::timestamp_domain::microcontroller : return rs::core::timestamp_domain::microcontroller;
            default : break;
            }
            return static_cast<rs::core::timestamp_domain>(-1);
        }

<<<<<<< HEAD
        static rs::camera_info convert(const rs::core::camera_info framework_camera_info)
        {
            switch(framework_camera_info)
            {
            case rs::core::camera_info::device_name:
                  return rs::camera_info::device_name;
            case rs::core::camera_info::serial_number:
                  return rs::camera_info::serial_number;
            case rs::core::camera_info::camera_firmware_version:
                  return rs::camera_info::camera_firmware_version;
            case rs::core::camera_info::adapter_board_firmware_version:
                  return rs::camera_info::adapter_board_firmware_version;
            case rs::core::camera_info::motion_module_firmware_version:
                  return rs::camera_info::motion_module_firmware_version;
            case rs::core::camera_info::camera_type:
                  return rs::camera_info::camera_type;
            case rs::core::camera_info::oem_id:
                  return rs::camera_info::oem_id;
            case rs::core::camera_info::isp_fw_version:
                  return rs::camera_info::isp_fw_version;
            case rs::core::camera_info::content_version:
                  return rs::camera_info::content_version;
            case rs::core::camera_info::module_version:
                  return rs::camera_info::module_version;
            case rs::core::camera_info::imager_model_number:
                  return rs::camera_info::imager_model_number;
            case rs::core::camera_info::build_date:
                  return rs::camera_info::build_date;
            case rs::core::camera_info::calibration_date:
                  return rs::camera_info::calibration_date;
            case rs::core::camera_info::program_date:
                  return rs::camera_info::program_date;
            case rs::core::camera_info::focus_alignment_date:
                  return rs::camera_info::focus_alignment_date;
            case rs::core::camera_info::emitter_type:
                  return rs::camera_info::emitter_type;
            case rs::core::camera_info::focus_value:
                  return rs::camera_info::focus_value;
            case rs::core::camera_info::lens_type:
                  return rs::camera_info::lens_type;
            case rs::core::camera_info::third_lens_type:
                  return rs::camera_info::third_lens_type;
            case rs::core::camera_info::lens_coating_type:
                  return rs::camera_info::lens_coating_type;
            case rs::core::camera_info::third_lens_coating_type:
                  return rs::camera_info::third_lens_coating_type;
            case rs::core::camera_info::lens_nominal_baseline:
                  return rs::camera_info::lens_nominal_baseline;
            case rs::core::camera_info::third_lens_nominal_baseline:
                  return rs::camera_info::third_lens_nominal_baseline;
                default:
                    return static_cast<rs::camera_info>(-1);
            }
        }

        static rs::core::camera_info convert(const rs::camera_info lrs_camera_info)
        {
            switch(lrs_camera_info)
            {
            case rs::camera_info::device_name:
                  return rs::core::camera_info::device_name;
            case rs::camera_info::serial_number:
                  return rs::core::camera_info::serial_number;
            case rs::camera_info::camera_firmware_version:
                  return rs::core::camera_info::camera_firmware_version;
            case rs::camera_info::adapter_board_firmware_version:
                  return rs::core::camera_info::adapter_board_firmware_version;
            case rs::camera_info::motion_module_firmware_version:
                  return rs::core::camera_info::motion_module_firmware_version;
            case rs::camera_info::camera_type:
                  return rs::core::camera_info::camera_type;
            case rs::camera_info::oem_id:
                  return rs::core::camera_info::oem_id;
            case rs::camera_info::isp_fw_version:
                  return rs::core::camera_info::isp_fw_version;
            case rs::camera_info::content_version:
                  return rs::core::camera_info::content_version;
            case rs::camera_info::module_version:
                  return rs::core::camera_info::module_version;
            case rs::camera_info::imager_model_number:
                  return rs::core::camera_info::imager_model_number;
            case rs::camera_info::build_date:
                  return rs::core::camera_info::build_date;
            case rs::camera_info::calibration_date:
                  return rs::core::camera_info::calibration_date;
            case rs::camera_info::program_date:
                  return rs::core::camera_info::program_date;
            case rs::camera_info::focus_alignment_date:
                  return rs::core::camera_info::focus_alignment_date;
            case rs::camera_info::emitter_type:
                  return rs::core::camera_info::emitter_type;
            case rs::camera_info::focus_value:
                  return rs::core::camera_info::focus_value;
            case rs::camera_info::lens_type:
                  return rs::core::camera_info::lens_type;
            case rs::camera_info::third_lens_type:
                  return rs::core::camera_info::third_lens_type;
            case rs::camera_info::lens_coating_type:
                  return rs::core::camera_info::lens_coating_type;
            case rs::camera_info::third_lens_coating_type:
                  return rs::core::camera_info::third_lens_coating_type;
            case rs::camera_info::lens_nominal_baseline:
                  return rs::core::camera_info::lens_nominal_baseline;
            case rs::camera_info::third_lens_nominal_baseline:
                  return rs::core::camera_info::third_lens_nominal_baseline;
            default:
                return static_cast<rs::core::camera_info>(-1);
=======
        static rs::core::metadata_type convert(rs::frame_metadata md)
        {
            switch(md)
            {
                case rs::frame_metadata::actual_exposure:
                    return rs::core::metadata_type::actual_exposure;
                default:
                    return static_cast<rs::core::metadata_type>(-1);
            }
        }

        static rs::frame_metadata convert(rs::core::metadata_type md)
        {
            switch(md)
            {
                case rs::core::metadata_type::actual_exposure:
                    return rs::frame_metadata::actual_exposure;
                default:
                   return static_cast<rs::frame_metadata>(-1);
>>>>>>> 026e039e
            }
        }
    }
}<|MERGE_RESOLUTION|>--- conflicted
+++ resolved
@@ -198,7 +198,6 @@
             return static_cast<rs::core::timestamp_domain>(-1);
         }
 
-<<<<<<< HEAD
         static rs::camera_info convert(const rs::core::camera_info framework_camera_info)
         {
             switch(framework_camera_info)
@@ -306,7 +305,9 @@
                   return rs::core::camera_info::third_lens_nominal_baseline;
             default:
                 return static_cast<rs::core::camera_info>(-1);
-=======
+            }
+        }
+
         static rs::core::metadata_type convert(rs::frame_metadata md)
         {
             switch(md)
@@ -326,7 +327,7 @@
                     return rs::frame_metadata::actual_exposure;
                 default:
                    return static_cast<rs::frame_metadata>(-1);
->>>>>>> 026e039e
+
             }
         }
     }
