--- conflicted
+++ resolved
@@ -1,7 +1,7 @@
 // License: Apache 2.0. See LICENSE file in root directory.
 // Copyright(c) 2016 Intel Corporation. All Rights Reserved.
 
-/** 
+/**
 * \file logging_service.h
 * @brief Describes the \c logging_service and \c empty_logger classes.
 */
@@ -10,7 +10,6 @@
 
 #include "rs/core/status.h"
 
-<<<<<<< HEAD
 namespace rs
 {
     namespace utils
@@ -130,117 +129,6 @@
 }
 
 namespace rs
-=======
-
-/**
-* @class logging_service
-*
-* @brief 
-* Defines the interface for the logger.
-*/
-class logging_service
-{
-public:
-    /**
-     * @brief Defines the log level of the logger.
-     */
-    typedef unsigned int log_level;
-
-    /** @enum log_level_values
-     *  @brief Variables representing the logging level. These values may be used in log macros or when defining minimal logging level.
-     */
-    enum log_level_values
-    {
-        LEVEL_FATAL = 50000,  /**< For use with fatal log messages. This is the highest log level. */
-        LEVEL_ERROR = 40000,  /**< For use with error log messages. */
-        LEVEL_WARN  = 30000,  /**< For use with warning log messages. */
-        LEVEL_INFO  = 20000,  /**< For use with informative log messages. */
-        LEVEL_DEBUG = 10000,  /**< For use with debug log messages. */
-        LEVEL_TRACE =  5000,  /**< For use with trace level log messages. */
-        LEVEL_VERBOSE =  2500,/**< For use with verbose level log messages. This is the lowest log level. */
-    };
-
-    /** @enum config_mode
-     *
-     *  @brief Variables representing the configuration mode.
-     */
-    enum config_mode
-    {
-        CONFIG_DEFAULT              = 0x1, /**< Default configuration mode. Configuration is made via method calls. */
-        CONFIG_PROPERTY_FILE_LOG4J  = 0x2, /**< Property file is used for configuration. The file should be in Properties/log4j format. */
-        CONFIG_XML_FILE_LOG4J       = 0x4, /**< Property file is used for configuration. The file should be in XML/log4j format. */
-    };
-
-    /**
-    * @brief Gives logger a name in logger hierarchy.
-    *
-    *  NULL means root logger.
-    *
-    * @param[in] name Logger name to use
-    */
-    virtual rs::core::status   set_logger_name(const wchar_t* name)=0;
-
-
-    /**
-    * @brief Configures the logger from a properties file.
-    * @param[in]    config_mode      Configuration mode
-    * @param[in]    config           Configuration file name
-    * @param[in]    file_watch_delay If non-zero, specifies delay in milliseconds to check if the configuration file was changed 
-	                                 (only for \c config_mode::CONFIG_PROPERTY_FILE_LOG4J and \c config_mode::CONFIG_XML_FILE_LOG4J).
-    */
-    virtual rs::core::status   configure(config_mode config_mode, const wchar_t* config, int file_watch_delay)=0; //
-
-    /**
-    * @brief Returns TRUE if the logger is already configured. 
-	*
-	* Configuration is process-wide for all loggers, call \c configure() once per application.
-    */
-    virtual bool     is_configured()=0; //
-
-    /**
-    * @brief Overwrites level specified in initial configuration.
-    * @param[in] level New log level
-    */
-    virtual rs::core::status   set_level(log_level level)=0;
-
-    /**
-    * @brief Returns TRUE if current log level is higher than the parameter level.
-    * @param[in] level Level to check
-    */
-    virtual bool     is_level_enabled(log_level level)=0;
-
-    /**
-    * @brief Returns current log level
-    */
-    virtual log_level    get_level()=0;
-
-    /**
-    * @brief Logs a message at the specified log level. 
-	*
-	* Generally, you should not use this method directly, but only from the \c LOG() macro.
-    * @param[in]    level             Log level of the current message
-    * @param[in]    message           Message to be logged
-    * @param[in]    file_name         Name of the file to be logged
-    * @param[in]    line_number       Number of the line to be logged
-    * @param[in]    function_name     Name of the method to be logged
-    */
-    virtual void     log (log_level level, const char*    message, const char* file_name, int line_number, const char* function_name)=0;
-
-    /**
-    * @brief Same as \c log(), but for wide chars.
-    */
-    virtual void     logw(log_level level, const wchar_t* message, const char* file_name, int line_number, const char* function_name)=0;
-
-    virtual ~logging_service() {}
-};
-
-
-/**
-* @class empty_logger
-* @brief Implements default (empty) logger, with empty implementation of all log methods. Logs to /dev/null.
-*/
-class empty_logger: public logging_service
->>>>>>> bb6e90e5
 {
     namespace utils
     {
