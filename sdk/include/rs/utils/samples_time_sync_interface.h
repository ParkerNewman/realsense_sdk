--- conflicted
+++ resolved
@@ -12,22 +12,20 @@
         class samples_time_sync_interface : public rs::core::release_interface
         {
         public:
-            //TODO: Ziv, add documentation
+    
+            /** @brief The device_name for external devices
+             *
+             * Use this string as the device_name paramter when you call samples_time_sync_interface::create_instance
+             * to create a samples_time_sync implementation which synchronizesk images between a librealsense camera
+             * and an external device (which doesn't get timestamps from the camera's microcontroller)
+             */
             static constexpr const char* external_device_name = "external_device";
-            
+    
             /**
             @brief Create and initialize the sync utility - register streams and motions that are required to be synced.
             @param[in]  streams_fps               Array of fps values for every stream needed to be registered. Zero value streams are not registered.
             @param[in]  motions_fps               Array of fps values for every motion needed to be registered. Zero value motions are not registered.
             @param[in]  max_input_latency         The maximum latency in milliseconds that is allowed to be when receiving two frames from
-<<<<<<< HEAD
-                                                  different streams with same time-stamp. Defines the number of frames to be stored in sync
-                                                  utility. Increasing this value will cause a larger number of buffered images.
-			@param[in]	not_matched_frames_buffer_size     Unmatched frames are thrown by default behaviour.  If the user wants to get unmatched frames,
-														   he may set the value of this variable to non-zero. Sync utility will create a buffer of this size and will
-														   save unmatched frames to this buffer. The user can get unmatched frames from this buffer using
-														   get_not_matched_frame function (see below).
-=======
                                                   different streams with same timestamp. Defines the number of frames (max_number_of_buffered_images)
                                                   to be stored in sync utility. Increasing this value will cause a larger number of buffered images.
                                                   Be carefull: Sync utility will buffer the images in it, and those images will not be
@@ -39,7 +37,6 @@
                                                            he may set the value of this variable to non-zero. Sync utility will create buffer of this size and will
                                                            save unmatched frames to this buffer. The user can get unmatched frames from this buffer using
                                                            get_not_matched_frame function (see below).
->>>>>>> 03d97dba
             */
             static samples_time_sync_interface *
             create_instance(int streams_fps[static_cast<int>(rs::core::stream_type::max)],
