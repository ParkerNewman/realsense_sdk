--- conflicted
+++ resolved
@@ -53,13 +53,8 @@
     ${SDK_DIR}/src/core/image
     ${SDK_DIR}/src/utilities
     ${SDK_DIR}/src/utilities/logger/include
-<<<<<<< HEAD
     ${SDK_DIR}/src/include
     ${SDK_DIR}/include
-=======
-        ${SDK_DIR}/src/include
-        ${SDK_DIR}/include
->>>>>>> 7fb816ad
 )
 
 add_executable(${PROJECT_NAME}
@@ -81,10 +76,7 @@
     ${SAMPLES_TIME_SYNC_TESTS}
     ${PIPELINE_TEST}
     ${FIND_DATA_PATH_TEST}
-<<<<<<< HEAD
     rs_utils_tests.cpp
-=======
->>>>>>> 7fb816ad
 )
 
 target_link_libraries(${PROJECT_NAME}
