--- conflicted
+++ resolved
@@ -33,12 +33,7 @@
 
 ## Compatible Platforms
 
-<<<<<<< HEAD
-The library is written in standards-conforming C++11. 
-It has been developed and tested on Ubuntu 16.04 x64 (GCC 5.4 toolchain).
-=======
 The library is written in standards-conforming C++11. It is developed and tested on Ubuntu 16.04 x64 (GCC 5.4 toolchain)
->>>>>>> 520ad1b8
 
 
 ## Supported Languages and Frameworks
