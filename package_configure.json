--- conflicted
+++ resolved
@@ -6,22 +6,14 @@
 	"BuildDepends": [{"PackageName": "debhelper", "PackageVersion": "(>=9)"} ,
 		{"PackageName": "cmake", "PackageVersion": ""},
 		{"PackageName": "libopencv-dev", "PackageVersion": "(>= 3.1.0)"}, 
-<<<<<<< HEAD
-		{"PackageName": "librealsense-dev", "PackageVersion": "(>=1.11.0)"},
-=======
 		{"PackageName": "librealsense-dev", "PackageVersion": "(>=1.11.2)"},
->>>>>>> release_0.6.x
 		{"PackageName": "librealsense-dev", "PackageVersion": "(<<2)"},
 		{"PackageName": "libglfw3-dev", "PackageVersion": ""}, 
 		{"PackageName": "liblz4-dev", "PackageVersion": ""}],
 	"RuntimePackage": { 
 		"Depends": [{"PackageName": "librealsense-sdk-projection0", "PackageVersion": ""}],
-<<<<<<< HEAD
-		"Installs": [{"Source": "usr/lib/librealsense_*.so.*", "Destination": "usr/lib/"}],
-=======
 		"Installs": [{"Source": "usr/lib/librealsense_*.so.*", "Destination": "usr/lib/"},
 			{"Source": "sdk/doc/*", "Destination": "usr/share/doc/realsense_sdk/doc/"}],
->>>>>>> release_0.6.x
 		"Description": "Intel(R) RealSense(TM) SDK libraries"
 	},
 	"DevelopmentPackage": {
